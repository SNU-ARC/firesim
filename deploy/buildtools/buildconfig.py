--- conflicted
+++ resolved
@@ -100,106 +100,4 @@
             self.DESIGN,
             self.TARGET_CONFIG,
             self.PLATFORM_CONFIG,
-<<<<<<< HEAD
-            recipe)
-=======
-            recipe)
-
-class GlobalBuildConfig:
-    """ Configuration class for builds. This is the "global" configfile, i.e.
-    sample_config_build.ini """
-
-    def __init__(self, args):
-        if args.launchtime:
-            launch_time = args.launchtime
-        else:
-            launch_time = strftime("%Y-%m-%d--%H-%M-%S", gmtime())
-
-        self.args = args
-
-        global_build_configfile = configparser.ConfigParser(allow_no_value=True)
-        # make option names case sensitive
-        global_build_configfile.optionxform = str
-        global_build_configfile.read(args.buildconfigfile)
-
-        self.s3_bucketname = \
-            global_build_configfile.get('afibuild', 's3bucketname')
-
-        aws_resource_names_dict = aws_resource_names()
-        if aws_resource_names_dict['s3bucketname'] is not None:
-            # in tutorial mode, special s3 bucket name
-            self.s3_bucketname = aws_resource_names_dict['s3bucketname']
-
-        self.build_instance_market = \
-                global_build_configfile.get('afibuild', 'buildinstancemarket')
-        self.spot_interruption_behavior = \
-            global_build_configfile.get('afibuild', 'spotinterruptionbehavior')
-        self.spot_max_price = \
-                     global_build_configfile.get('afibuild', 'spotmaxprice')
-        self.post_build_hook = global_build_configfile.get('afibuild', 'postbuildhook')
-
-        # this is a list of actual builds to run
-        builds_to_run_list = list(map(lambda x: x[0], global_build_configfile.items('builds')))
-
-        build_recipes_configfile = configparser.ConfigParser(allow_no_value=True)
-        # make option names case sensitive
-        build_recipes_configfile.optionxform = str
-        build_recipes_configfile.read(args.buildrecipesconfigfile)
-
-        build_recipes = dict()
-        for section in build_recipes_configfile.sections():
-            build_recipes[section] = BuildConfig(section,
-                                dict(build_recipes_configfile.items(section)),
-                                launch_time)
-
-        self.agfistoshare = [x[0] for x in global_build_configfile.items('agfistoshare')]
-        self.acctids_to_sharewith = [x[1] for x in global_build_configfile.items('sharewithaccounts')]
-        self.hwdb = RuntimeHWDB(args.hwdbconfigfile)
-
-        self.builds_list = list(map(lambda x: build_recipes[x], builds_to_run_list))
-
-
-    def launch_build_instances(self):
-        """ Launch an instance for the builds we want to do """
-
-        # get access to the runfarmprefix, which we will apply to build
-        # instances too now.
-        aws_resource_names_dict = aws_resource_names()
-        # just duplicate the runfarmprefix for now. This can be None,
-        # in which case we give an empty build farm prefix
-        build_farm_prefix = aws_resource_names_dict['runfarmprefix']
-
-        for build in self.builds_list:
-            build.launch_build_instance(self.build_instance_market,
-                                        self.spot_interruption_behavior,
-                                        self.spot_max_price,
-                                        build_farm_prefix)
-
-    def wait_build_instances(self):
-        """ block until all build instances are launched """
-        instances = [build.get_launched_instance_object() for build in self.builds_list]
-        wait_on_instance_launches(instances)
-
-    def terminate_all_build_instances(self):
-        for build in self.builds_list:
-            build.terminate_build_instance()
-
-    def get_build_by_ip(self, nodeip):
-        """ For a particular private IP (aka instance), return the BuildConfig
-        that it's supposed to be running. """
-        for build in self.builds_list:
-            if build.get_build_instance_private_ip() == nodeip:
-                return build
-        return None
-
-    def get_build_instance_ips(self):
-        """ Return a list of all the build instance IPs, i.e. hosts to pass to
-        fabric. """
-        return list(map(lambda x: x.get_build_instance_private_ip(), self.builds_list))
-
-    def get_builds_list(self):
-        return self.builds_list
-
-    def __str__(self):
-        return pprint.pformat(vars(self))
->>>>>>> 86ef4023
+            recipe)
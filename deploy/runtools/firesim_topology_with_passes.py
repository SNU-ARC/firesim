""" This constructs a topology and performs a series of passes on it. """

import time
import os
import pprint
import logging
import datetime

from runtools.switch_model_config import *
from runtools.firesim_topology_core import *
from runtools.utils import MacAddress
from fabric.api import *
from colorama import Fore, Style
import types
<<<<<<< HEAD
from run_farm import *
=======
from functools import reduce
>>>>>>> 86ef4023

from util.streamlogger import StreamLogger

rootLogger = logging.getLogger()

class FireSimTopologyWithPasses:
    """ This class constructs a FireSimTopology, then performs a series of passes
    on the topology to map it all the way to something usable to deploy a simulation.

    >>> tconf = FireSimTargetConfiguration("example_16config")
    """

    def __init__(self, user_topology_name, no_net_num_nodes, run_farm, hwdb,
                 defaulthwconfig, workload, defaultlinklatency, defaultswitchinglatency,
                 defaultnetbandwidth, defaultprofileinterval,
                 defaulttraceenable, defaulttraceselect, defaulttracestart, defaulttraceend,
                 defaulttraceoutputformat,
                 defaultautocounterreadrate, terminateoncompletion,
                 defaultzerooutdram, defaultdisableasserts,
                 defaultprintstart, defaultprintend, defaultprintcycleprefix):
        self.passes_used = []
        self.user_topology_name = user_topology_name
        self.no_net_num_nodes = no_net_num_nodes
        self.run_farm = run_farm
        self.hwdb = hwdb
        self.workload = workload
        self.firesimtopol = FireSimTopology(user_topology_name, no_net_num_nodes)
        self.defaulthwconfig = defaulthwconfig
        self.defaultlinklatency = defaultlinklatency
        self.defaultswitchinglatency = defaultswitchinglatency
        self.defaultnetbandwidth = defaultnetbandwidth
        self.defaultprofileinterval = defaultprofileinterval
        self.defaulttraceenable = defaulttraceenable
        self.defaulttraceselect = defaulttraceselect
        self.defaulttracestart = defaulttracestart
        self.defaulttraceend = defaulttraceend
        self.defaulttraceoutputformat = defaulttraceoutputformat
        self.defaultautocounterreadrate = defaultautocounterreadrate
        self.defaultzerooutdram = defaultzerooutdram
        self.defaultdisableasserts = defaultdisableasserts
        self.defaultprintstart = defaultprintstart
        self.defaultprintend = defaultprintend
        self.defaultprintcycleprefix = defaultprintcycleprefix
        self.terminateoncompletion = terminateoncompletion

        self.phase_one_passes()

    def pass_return_dfs(self):
        """ Just return the nodes in DFS order """
        return self.firesimtopol.get_dfs_order()


    def pass_assign_mac_addresses(self):
        """ DFS through the topology to assign mac addresses """
        self.passes_used.append("pass_assign_mac_addresses")

        nodes_dfs_order = self.firesimtopol.get_dfs_order()
        MacAddress.reset_allocator()
        for node in nodes_dfs_order:
            if isinstance(node, FireSimServerNode):
                node.assign_mac_address(MacAddress())


    def pass_compute_switching_tables(self):
        """ This creates the MAC addr -> port lists for switch nodes.

        a) First, a pass that computes "downlinkmacs" for each node, which
        represents all of the MAC addresses that are reachable on the downlinks
        of this switch, to advertise to uplinks.

        b) Next, a pass that actually constructs the MAC addr -> port lists
        for switch nodes.

        It is assumed that downlinks take ports [0, num downlinks) and
        uplinks take ports [num downlinks, num downlinks + num uplinks)

        This will currently just assume that there is one uplink, since the
        switch models do not handle load balancing across multiple paths.
        """

        # this pass requires mac addresses to already be assigned
        assert "pass_assign_mac_addresses" in self.passes_used
        self.passes_used.append("pass_compute_switching_tables")

        nodes_dfs_order = self.firesimtopol.get_dfs_order()
        for node in nodes_dfs_order:
            if isinstance(node, FireSimServerNode):
                node.downlinkmacs = [node.get_mac_address()]
            else:
                childdownlinkmacs = [x.get_downlink_side().downlinkmacs for x in node.downlinks]
                node.downlinkmacs = reduce(lambda x, y: x + y, childdownlinkmacs)

        switches_dfs_order = self.firesimtopol.get_dfs_order_switches()

        for switch in switches_dfs_order:
            uplinkportno = len(switch.downlinks)

            # prepopulate the table with the last port, which will be
            switchtab = [uplinkportno for x in range(MacAddress.next_mac_to_allocate())]
            for port_no in range(len(switch.downlinks)):
                portmacs = switch.downlinks[port_no].get_downlink_side().downlinkmacs
                for mac in portmacs:
                    switchtab[mac.as_int_no_prefix()] = port_no

            switch.switch_table = switchtab

    def pass_create_topology_diagram(self):
        """ Produce a PDF that shows a diagram of the network.
        Useful for debugging passes to see what has been done to particular
        nodes. """
        from graphviz import Digraph

        gviz_graph = Digraph('gviz_graph', filename='generated-topology-diagrams/firesim_topology'
                             + self.user_topology_name + '.gv',
                             node_attr={'shape': 'record', 'height': '.1'})

        # add all nodes to the graph
        nodes_dfs_order = self.firesimtopol.get_dfs_order()
        for node in nodes_dfs_order:
            nodehost = node.get_host_instance()
            with gviz_graph.subgraph(name='cluster_' + str(nodehost), node_attr={'shape': 'box'}) as cluster:
                cluster.node(str(node), node.diagramstr())
                cluster.attr(label=str(nodehost))


        # add all edges to the graph
        switches_dfs_order = self.firesimtopol.get_dfs_order_switches()
        for node in switches_dfs_order:
            for downlink in node.downlinks:
                downlink = downlink.get_downlink_side()
                gviz_graph.edge(str(node), str(downlink))

        gviz_graph.render(view=False)

    def pass_no_net_host_mapping(self):
        # only if we have no networks - pack simulations
        # assumes the user has provided enough or more slots
        servers = self.firesimtopol.get_dfs_order_servers()
        serverind = 0

        run_farm_nodes = self.run_farm.get_all_host_nodes()
        fpga_nodes = list(filter(lambda x: x.is_fpga_node(), run_farm_nodes))
        fpga_nodes.sort(reverse=True, key=lambda x: x.get_num_fpga_slots_max()) # largest fpga nodes 1st

        # find unused fpga (starting from largest)
        for node in fpga_nodes:
            for slot in range(node.get_num_fpga_slots_max()):
                node.add_simulation(servers[serverind])
                serverind += 1
                if len(servers) == serverind:
                    return
        assert serverind == len(servers), "ERR: all servers were not assigned to a host."

    def pass_simple_networked_host_node_mapping(self):
        """ A very simple host mapping strategy.  """
        switches = self.firesimtopol.get_dfs_order_switches()

        run_farm_nodes = self.run_farm.get_all_host_nodes()
        switch_nodes = list(filter(lambda x: not x.is_fpga_node(), run_farm_nodes))
        fpga_nodes = list(filter(lambda x: x.is_fpga_node(), run_farm_nodes))
        fpga_nodes.sort(key=lambda x: x.get_num_fpga_slots_max()) # smallest fpga nodes 1st

        for switch in switches:
            # Filter out FireSimDummyServerNodes for actually deploying.
            # Infrastructure after this point will automatically look at the
            # FireSimDummyServerNodes if a FireSimSuperNodeServerNode is used
            downlinknodes = list(map(lambda x: x.get_downlink_side(), [downlink for downlink in switch.downlinks if not isinstance(downlink.get_downlink_side(), FireSimDummyServerNode)]))
            if all([isinstance(x, FireSimSwitchNode) for x in downlinknodes]):
                # all downlinks are switches (use new switch instance for each)
                for node in switch_nodes:
                    if node.get_num_switch_slots_consumed() == 0:
                        node.add_switch(switch)
            elif all([isinstance(x, FireSimServerNode) for x in downlinknodes]):
                # find unused fpga (starting from smallest) that has all the slots needed for adding downlinks (greedy choice)
                for node in fpga_nodes:
                    if node.get_num_fpga_slots_consumed() == 0 and node.get_num_fpga_slots_max() >= len(downlinknodes):
                        node.add_switch(switch)
                        for server in downlinknodes:
                            node.add_simulation(server)
            else:
                assert False, "Mixed downlinks currently not supported."""

    def mapping_use_one_fpga_node(self):
        """ Just put everything on one fpga node """
        switches = self.firesimtopol.get_dfs_order_switches()

        fpga_nodes_used = 0
        run_farm_nodes = self.run_farm.get_all_host_nodes()
        fpga_nodes = list(filter(lambda x: x.is_fpga_node(), run_farm_nodes))

        for switch in switches:
            fpga_nodes[fpga_nodes_used].add_switch(switch)
            downlinknodes = map(lambda x: x.get_downlink_side(), switch.downlinks)
            if all([isinstance(x, FireSimServerNode) for x in downlinknodes]):
                for server in downlinknodes:
                    fpga_nodes[fpga_nodes_used].add_simulation(server)
            elif any([isinstance(x, FireSimServerNode) for x in downlinknodes]):
                assert False, "MIXED DOWNLINKS NOT SUPPORTED."
        fpga_nodes_used += 1

    def pass_perform_host_node_mapping(self):
        """ This pass assigns host nodes to nodes in the abstract FireSim
        configuration tree.


        This is currently not a smart mapping: If your
        top level elements are switches, it will assume you're simulating a
        networked config, """

        # enforce that this is only no net in the vitis case
        if isinstance(self.run_farm, EC2RunFarm):
            if self.firesimtopol.custom_mapper is None:
                """ Use default mapping strategy. The topol has not specified a
                special one. """
                # if your roots are servers, just pack as tightly as possible, since
                # you have no_net_config
                if all([isinstance(x, FireSimServerNode) for x in self.firesimtopol.roots]):
                    # all roots are servers, so we're in no_net_config
                    # if the user has specified any 16xlarges, we assign to them first
                    self.pass_no_net_host_mapping()
                else:
                    # now, we're handling the cycle-accurate networked simulation case
                    # currently, we only handle the case where
                    self.pass_simple_networked_host_node_mapping()
            elif type(self.firesimtopol.custom_mapper) == types.FunctionType:
                """ call the mapper fn defined in the topology itself. """
                self.firesimtopol.custom_mapper(self)
            elif type(self.firesimtopol.custom_mapper) == str:
                """ assume that the mapping strategy is a custom pre-defined strategy
                given in this class, supplied as a string in the topology """
                mapperfunc = getattr(self, self.firesimtopol.custom_mapper)
                mapperfunc()
            else:
                assert False, "IMPROPER MAPPING CONFIGURATION"
        else:
            # if your roots are servers, just pack as tightly as possible, since
            # you have no_net_config
            if all([isinstance(x, FireSimServerNode) for x in self.firesimtopol.roots]):
                # all roots are servers, so we're in no_net_config
                # if the user has specified any 16xlarges, we assign to them first
                self.pass_no_net_host_mapping()
            else:
                assert(False, "Only supports no net configs")


    def pass_apply_default_hwconfig(self):
        """ This is the default mapping pass for hardware configurations - it
        does 3 things:
            1) If a node has a hardware config assigned (as a string), replace
            it with the appropriate RuntimeHWConfig object.
            2) If a node's hardware config is none, give it the default
            hardware config.
            3) In either case, call get_deploytriplet_for_config() once to
            make the API call and cache the result for the deploytriplet.
        """
        servers = self.firesimtopol.get_dfs_order_servers()
        defaulthwconfig_obj = self.hwdb.get_runtimehwconfig_from_name(self.defaulthwconfig)

        for server in servers:
            servhwconf = server.get_server_hardware_config()
            if servhwconf is None:
                # 2)
                server.set_server_hardware_config(defaulthwconfig_obj)
            else:
                # 1)
                server.set_server_hardware_config(self.hwdb.get_runtimehwconfig_from_name(servhwconf))
            # 3)
            server.get_server_hardware_config().get_deploytriplet_for_config()

    def pass_apply_default_network_params(self):
        """ If the user has not set per-node network parameters in the topology,
        apply the defaults. """
        allnodes = self.firesimtopol.get_dfs_order()

        for node in allnodes:
            if isinstance(node, FireSimSwitchNode):
                if node.switch_link_latency is None:
                    node.switch_link_latency = self.defaultlinklatency
                if node.switch_switching_latency is None:
                    node.switch_switching_latency = self.defaultswitchinglatency
                if node.switch_bandwidth is None:
                    node.switch_bandwidth = self.defaultnetbandwidth

            if isinstance(node, FireSimServerNode):
                if node.server_link_latency is None:
                    node.server_link_latency = self.defaultlinklatency
                if node.server_bw_max is None:
                    node.server_bw_max = self.defaultnetbandwidth
                # TODO: some of this stuff seems misplaced...
                if node.server_profile_interval is None:
                    node.server_profile_interval = self.defaultprofileinterval
                if node.trace_enable is None:
                    node.trace_enable = self.defaulttraceenable
                if node.trace_select is None:
                    node.trace_select = self.defaulttraceselect
                if node.trace_start is None:
                    node.trace_start = self.defaulttracestart
                if node.trace_end is None:
                    node.trace_end = self.defaulttraceend
                if node.trace_output_format is None:
                    node.trace_output_format = self.defaulttraceoutputformat
                if node.autocounter_readrate is None:
                    node.autocounter_readrate = self.defaultautocounterreadrate
                if node.zerooutdram is None:
                    node.zerooutdram = self.defaultzerooutdram
                if node.disable_asserts is None:
                    node.disable_asserts = self.defaultdisableasserts
                if node.print_start is None:
                    node.print_start = self.defaultprintstart
                if node.print_end is None:
                    node.print_end = self.defaultprintend
                if node.print_cycle_prefix is None:
                    node.print_cycle_prefix = self.defaultprintcycleprefix


    def pass_allocate_nbd_devices(self):
        """ allocate NBD devices. this must be done here to preserve the
        data structure for use in runworkload teardown. """
        servers = self.firesimtopol.get_dfs_order_servers()
        for server in servers:
            server.allocate_nbds()


    def pass_assign_jobs(self):
        """ assign jobs to simulations. """
        servers = self.firesimtopol.get_dfs_order_servers()
        [servers[i].assign_job(self.workload.get_job(i)) for i in range(len(servers))]


    def phase_one_passes(self):
        """ These are passes that can run without requiring host-node binding.
        i.e. can be run before you have run launchrunfarm. They're run
        automatically when creating this object. """
        self.pass_assign_mac_addresses()
        self.pass_compute_switching_tables()
        self.pass_perform_host_node_mapping() # TODO: we can know ports here?
        self.pass_apply_default_hwconfig()
        self.pass_apply_default_network_params()
        self.pass_assign_jobs()
        self.pass_allocate_nbd_devices()

        self.pass_create_topology_diagram()

    def pass_build_required_drivers(self):
        """ Build all FPGA drivers. The method we're calling here won't actually
        repeat the build process more than once per run of the manager. """
        servers = self.firesimtopol.get_dfs_order_servers()

        for server in servers:
            server.get_server_hardware_config().build_fpga_driver()

    def pass_build_required_switches(self):
        """ Build all the switches required for this simulation. """
        # the way the switch models are designed, this requires hosts to be
        # bound to instances.
        switches = self.firesimtopol.get_dfs_order_switches()
        for switch in switches:
            switch.build_switch_sim_binary()


    def infrasetup_passes(self, use_mock_instances_for_testing):
        """ extra passes needed to do infrasetup """

        self.run_farm.post_launch_binding(use_mock_instances_for_testing)

        self.pass_build_required_drivers()
        self.pass_build_required_switches()

        @parallel
        def infrasetup_node_wrapper(runfarm):
            my_node = runfarm.lookup_by_ip_addr(env.host_string)
            my_node.instance_deploy_manager.infrasetup_instance()

        all_runfarm_ips = [x.get_ip() for x in self.run_farm.get_all_host_nodes()]
        execute(infrasetup_node_wrapper, self.run_farm, hosts=all_runfarm_ips)

    def boot_simulation_passes(self, use_mock_instances_for_testing, skip_instance_binding=False):
        """ Passes that setup for boot and boot the simulation.
        skip instance binding lets users not call the binding pass on the run_farm
        again, e.g. if this was called by runworkload (because runworkload calls
        boot_simulation_passes internally)
        TODO: the reason we need this is that somehow we're getting
        garbage results if the AWS EC2 API gets called twice by accident
        (e.g.  incorrect private IPs)
        """
        if not skip_instance_binding:
            self.run_farm.post_launch_binding(use_mock_instances_for_testing)

        @parallel
        def boot_switch_wrapper(runfarm):
            my_node = runfarm.lookup_by_ip_addr(env.host_string)
            my_node.instance_deploy_manager.start_switches_instance()

        all_runfarm_ips = [x.get_ip() for x in self.run_farm.get_all_host_nodes()]
        execute(boot_switch_wrapper, self.run_farm, hosts=all_runfarm_ips)

        @parallel
        def boot_simulation_wrapper(runfarm):
            my_node = runfarm.lookup_by_ip_addr(env.host_string)
            my_node.instance_deploy_manager.start_simulations_instance()

        execute(boot_simulation_wrapper, self.run_farm, hosts=all_runfarm_ips)

    def kill_simulation_passes(self, use_mock_instances_for_testing, disconnect_all_nbds=True):
        """ Passes that kill the simulator. """
        self.run_farm.post_launch_binding(use_mock_instances_for_testing)

        all_runfarm_ips = [x.get_ip() for x in self.run_farm.get_all_host_nodes()]

        @parallel
        def kill_switch_wrapper(runfarm):
            my_node = runfarm.lookup_by_ip_addr(env.host_string)
            my_node.instance_deploy_manager.kill_switches_instance()

        @parallel
        def kill_simulation_wrapper(runfarm):
            my_node = runfarm.lookup_by_ip_addr(env.host_string)
            my_node.instance_deploy_manager.kill_simulations_instance(disconnect_all_nbds=disconnect_all_nbds)

        execute(kill_switch_wrapper, self.run_farm, hosts=all_runfarm_ips)
        execute(kill_simulation_wrapper, self.run_farm, hosts=all_runfarm_ips)

        def screens():
            """ poll on screens to make sure kill succeeded. """
            with warn_only():
                rootLogger.info("Confirming exit...")
                # keep checking screen until it reports that there are no screens left
                while True:
                    with StreamLogger('stdout'), StreamLogger('stderr'):
                        screenoutput = run("screen -ls")
                        # If AutoILA is enabled, use the following condition
                        if "2 Sockets in" in screenoutput and "hw_server" in screenoutput and "virtual_jtag" in screenoutput:
                            break
                        # If AutoILA is disabled, use the following condition
                        elif "No Sockets found" in screenoutput:
                            break
                        time.sleep(1)

        execute(screens, hosts=all_runfarm_ips)

    def run_workload_passes(self, use_mock_instances_for_testing):
        """ extra passes needed to do runworkload. """
        self.run_farm.post_launch_binding(use_mock_instances_for_testing)

        all_runfarm_ips = [x.get_ip() for x in self.run_farm.get_all_host_nodes()]

        rootLogger.info("""Creating the directory: {}""".format(self.workload.job_results_dir))
        with StreamLogger('stdout'), StreamLogger('stderr'):
            localcap = local("""mkdir -p {}""".format(self.workload.job_results_dir), capture=True)
            rootLogger.debug("[localhost] " + str(localcap))
            rootLogger.debug("[localhost] " + str(localcap.stderr))

        # boot up as usual
        self.boot_simulation_passes(False, skip_instance_binding=True)

        @parallel
        def monitor_jobs_wrapper(runfarm, completed_jobs, teardown, terminateoncompletion, job_results_dir):
            """ on each instance, check over its switches and simulations
            to copy results off. """
            my_node = runfarm.lookup_by_ip_addr(env.host_string)
            return my_node.instance_deploy_manager.monitor_jobs_instance(completed_jobs, teardown, terminateoncompletion, job_results_dir)


        def loop_logger(instancestates, terminateoncompletion):
            """ Print the simulation status nicely. """

            instancestate_map = dict()
            if terminateoncompletion:
                for instip, instdata in instancestates.items():
                    # if terminateoncompletion and all sims are terminated, the inst must have been terminated
                    instancestate_map[instip] = all([x[1] for x in instdata['sims'].items()])
            else:
                instancestate_map = {inst: False for inst in instancestates.keys()}

            switchstates = []
            for instip, instdata in instancestates.items():
                for switchname, switchcompleted in instdata['switches'].items():
                    switchstates.append({'hostip': instip,
                                         'switchname': switchname,
                                         'running': not switchcompleted})

            simstates = []
            for instip, instdata in instancestates.items():
                for simname, simcompleted in instdata['sims'].items():
                    simstates.append({'hostip': instip,
                                         'simname': simname,
                                         'running': not simcompleted})


            truefalsecolor = [Fore.YELLOW + "False" + Style.RESET_ALL,
                                    Fore.GREEN + "True " + Style.RESET_ALL]
            inverttruefalsecolor = [Fore.GREEN + "False" + Style.RESET_ALL,
                                    Fore.YELLOW + "True " + Style.RESET_ALL]



            totalsims = len(simstates)
            totalinsts = len(instancestate_map.keys())
            runningsims = len([x for x in simstates if x['running']])
            runninginsts = len([x for x in instancestate_map.items() if not x[1]])

            # clear the screen
            rootLogger.info('\033[2J')
            rootLogger.info("""FireSim Simulation Status @ {}""".format(str(datetime.datetime.utcnow())))
            rootLogger.info("-"*80)
            rootLogger.info("""This workload's output is located in:\n{}""".format(self.workload.job_results_dir))
            rootLogger.info("""This run's log is located in:\n{}""".format(rootLogger.handlers[0].baseFilename))
            rootLogger.info("""This status will update every 10s.""")
            rootLogger.info("-"*80)
            rootLogger.info("Instances")
            rootLogger.info("-"*80)
            for instance in instancestate_map.keys():
                rootLogger.info("""Instance IP:{:>15} | Terminated: {}""".format(instance, truefalsecolor[instancestate_map[instance]]))
            rootLogger.info("-"*80)
            rootLogger.info("Simulated Switches")
            rootLogger.info("-"*80)
            for switchinfo in switchstates:
                rootLogger.info("""Instance IP:{:>15} | Switch name: {} | Switch running: {}""".format(switchinfo['hostip'], switchinfo['switchname'], truefalsecolor[switchinfo['running']]))
            rootLogger.info("-"*80)
            rootLogger.info("Simulated Nodes/Jobs")
            rootLogger.info("-"*80)
            for siminfo in simstates:
                rootLogger.info("""Instance IP:{:>15} | Job: {} | Sim running: {}""".format(siminfo['hostip'], siminfo['simname'], inverttruefalsecolor[siminfo['running']]))
            rootLogger.info("-"*80)
            rootLogger.info("Summary")
            rootLogger.info("-"*80)
            rootLogger.info("""{}/{} instances are still running.""".format(runninginsts, totalinsts))
            rootLogger.info("""{}/{} simulations are still running.""".format(runningsims, totalsims))
            rootLogger.info("-"*80)

        # teardown is required if roots are switches
        teardown_required = isinstance(self.firesimtopol.roots[0], FireSimSwitchNode)

        # run polling loop
        while True:
            """ break out of this loop when either all sims are completed (no
            network) or when one sim is completed (networked case) """

            def get_jobs_completed_local_info():
                # this is a list of jobs completed, since any completed job will have
                # a directory within this directory.
                jobscompleted = os.listdir(self.workload.job_results_dir)
                rootLogger.debug("dir based jobs completed: " + str(jobscompleted))
                return jobscompleted

            jobscompleted = get_jobs_completed_local_info()


            # this job on the instance should return all the state about the instance
            # e.g.:
            # if an instance has been terminated (really - is termination
            # requested and no jobs are left, then we will have implicitly
            # terminated
            teardown = False
            instancestates = execute(monitor_jobs_wrapper, self.run_farm,
                                    jobscompleted, teardown,
                                    self.terminateoncompletion,
                                    self.workload.job_results_dir,
                                    hosts=all_runfarm_ips)

            # log sim state, raw
            rootLogger.debug(pprint.pformat(instancestates))

            # log sim state, properly
            loop_logger(instancestates, self.terminateoncompletion)

            jobs_complete_dict = dict()
            simstates = [x['sims'] for x in instancestates.values()]
            global_status = [jobs_complete_dict.update(x) for x in simstates]
            global_status = jobs_complete_dict.values()
            rootLogger.debug("jobs complete dict " + str(jobs_complete_dict))
            rootLogger.debug("global status: " + str(global_status))

            if teardown_required and any(global_status):
                # in this case, do the teardown, then call exec again, then exit
                rootLogger.info("Teardown required, manually tearing down...")
                # do not disconnect nbds, because we may need them for copying
                # results. the process of copying results will tear them down anyway
                self.kill_simulation_passes(use_mock_instances_for_testing, disconnect_all_nbds=False)
                rootLogger.debug("continuing one more loop to fully copy results and terminate")
                teardown = True
                # get latest local info about jobs completed. avoid extra copy
                jobscompleted = get_jobs_completed_local_info()
                instancestates = execute(monitor_jobs_wrapper, self.run_farm,
                                        jobscompleted, teardown,
                                        self.terminateoncompletion,
                                        self.workload.job_results_dir,
                                        hosts=all_runfarm_ips)
                break
            if not teardown_required and all(global_status):
                break

            time.sleep(10)

        # run post-workload hook, if one exists
        if self.workload.post_run_hook is not None:
            rootLogger.info("Running post_run_hook...")
            with StreamLogger('stdout'), StreamLogger('stderr'):
                localcap = local("""cd {} && {} {}""".format(self.workload.workload_input_base_dir,
                                                  self.workload.post_run_hook,
                                                  self.workload.job_results_dir),
                                                  capture=True)
                rootLogger.debug("[localhost] " + str(localcap))
                rootLogger.debug("[localhost] " + str(localcap.stderr))

        rootLogger.info("FireSim Simulation Exited Successfully. See results in:\n" + str(self.workload.job_results_dir))


if __name__ == "__main__":
    import doctest
    doctest.testmod()<|MERGE_RESOLUTION|>--- conflicted
+++ resolved
@@ -12,11 +12,8 @@
 from fabric.api import *
 from colorama import Fore, Style
 import types
-<<<<<<< HEAD
 from run_farm import *
-=======
 from functools import reduce
->>>>>>> 86ef4023
 
 from util.streamlogger import StreamLogger
 

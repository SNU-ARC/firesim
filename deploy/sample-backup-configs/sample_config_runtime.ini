--- conflicted
+++ resolved
@@ -59,15 +59,10 @@
 zerooutdram=no
 
 [synthprint]
-<<<<<<< HEAD
-start=0
-end=-1
-=======
 # Start and end cycles for outputting synthesized prints.
 # They are given in terms of the base clock and will be converted
 # for each clock domain.
 start=0
 end=-1
 # When enabled (=yes), prefix print output with the target cycle at which the print was triggered
->>>>>>> c2d8e3a4
 cycleprefix=yes
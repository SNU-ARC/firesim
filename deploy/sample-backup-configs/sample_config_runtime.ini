# RUNTIME configuration for the FireSim Simulation Manager
# See docs/Advanced-Usage/Manager/Manager-Configuration-Files.rst for
# documentation of all of these params.

[runfarm]
runfarmtag=mainrunfarm

f1_16xlarges=1
m4_16xlarges=0
f1_4xlarges=0
f1_2xlarges=0

runinstancemarket=ondemand
spotinterruptionbehavior=terminate
spotmaxprice=ondemand

[targetconfig]
topology=example_8config
no_net_num_nodes=2
linklatency=6405
switchinglatency=10
netbandwidth=200
profileinterval=-1

# This references a section from config_hwconfigs.ini
# In homogeneous configurations, use this to set the hardware config deployed
# for all simulators
defaulthwconfig=firesim-quadcore-nic-l2-llc4mb-ddr3

[tracing]
enable=no

# Trace output formats. Only enabled if "enable" is set to "yes" above
# 0 = human readable; 1 = binary (compressed raw data); 2 = flamegraph (stack
# unwinding -> Flame Graph)
output_format=0

# Trigger selector.
# 0 = no trigger; 1 = cycle count trigger; 2 = program counter trigger; 3 =
# instruction trigger
selector=1
start=0
end=-1

[autocounter]
readrate=0

[workload]
workloadname=linux-uniform.json
terminateoncompletion=no
<<<<<<< HEAD
suffixtag=
=======

[hostdebug]
# When enabled (=yes), Zeros-out FPGA-attached DRAM before simulations
# begin (takes 2-5 minutes).
# In general, this is not required to produce deterministic simulations on
# target machines running linux. Enable if you observe simulation non-determinism.
zerooutdram=no
>>>>>>> 68a4f69b
<|MERGE_RESOLUTION|>--- conflicted
+++ resolved
@@ -48,14 +48,11 @@
 [workload]
 workloadname=linux-uniform.json
 terminateoncompletion=no
-<<<<<<< HEAD
 suffixtag=
-=======
 
 [hostdebug]
 # When enabled (=yes), Zeros-out FPGA-attached DRAM before simulations
 # begin (takes 2-5 minutes).
 # In general, this is not required to produce deterministic simulations on
 # target machines running linux. Enable if you observe simulation non-determinism.
-zerooutdram=no
->>>>>>> 68a4f69b
+zerooutdram=no


# TODO: ideally we want to restructure this so that:
# Proprietary benchmarks (e.g. spec) are available as separate disks that can
# be attached to your EC2 instance if you have a license
# Regular benchmarks are cloned from git/the internet and built automatically

<<<<<<< HEAD
# build some standard benchmarks. not all of these will work unless you have
# necessary licenses for:
# 	spec 2017
# 	spec 2006

allpaper: memcached-thread-imbalance simperf-test-latency simperf-test-scale bw-test-two-instances ping-latency
=======
allpaper: memcached-thread-imbalance simperf-test-latency simperf-test-scale bw-test ping-latency
>>>>>>> f9889c27

# We use a branch of Speckle (https://github.com/ccelio/Speckle) to cross
# compile the binaries for SPEC2017. These can be compiled locally on a machine
# with the Spec installation, and the overlay directories
# ($SPECKLE_DIR/build/overlay) can be moved EC2

# Default to the submodule
SPECKLE_DIR=Speckle

#TODO: Provide runscripts for fp{speed, rate}
spec17_suites = intrate intspeed
spec17_rootfs_dirs := $(patsubst %, spec17-%, $(spec17-suites))

$(SPECKLE_DIR)/build/overlay/%:
	cd $(SPECKLE_DIR) && ./gen_binaries.sh --compile --suite $*

spec17-%: spec17-%.json $(SPECKLE_DIR)/build/overlay/%
	mkdir -p $@
	cp ../../sw/firesim-software/bbl-vmlinux0 $@/bbl-vmlinux
	python gen-benchmark-rootfs.py -w $< -r -b ../../sw/firesim-software/rootfs0.ext2 \
		-s $(SPECKLE_DIR)/build/overlay/$*


fedora-uniform: fedora-uniform.json
	mkdir -p $@
	#cp ../../sw/firesim-software/bbl-vmlinux0 $@/bbl-vmlinux
	cd $@ && wget https://fedorapeople.org/groups/risc-v/disk-images/stage4-disk.img.xz && unxz -f stage4-disk.img.xz
	cd $@ && wget https://fedorapeople.org/groups/risc-v/disk-images/bbl && mv bbl QEMU-ONLY-bbl
	mkdir -p $@/fedoramount
	sudo mount -t ext4 $@/stage4-disk.img $@/fedoramount
	#sudo cp $@/getty@.service $@/fedoramount/lib/systemd/system/
	#sudo chmod 644 $@/fedoramount/lib/systemd/system/getty@.service
	sudo cp $@/getty@.service $@/fedoramount/usr/lib/systemd/system/
	sudo chmod 644 $@/fedoramount/usr/lib/systemd/system/getty@.service
	sudo ln -s /usr/lib/systemd/system/getty@.service $@/fedoramount/etc/systemd/system/getty.target.wants/getty@hvc0.service
	sudo rm $@/fedoramount/etc/systemd/system/getty.target.wants/getty@tty1.service
	sudo umount $@/fedoramount

memcached-thread-imbalance:
	mkdir -p $@
	sudo yum -y install gengetopt
	sudo pip install matplotlib
	sudo pip install pandas
	cd $@ && git submodule update --init mutilate-loadgen-riscv-release
	cd $@/mutilate-loadgen-riscv-release && ./build.sh
	python gen-benchmark-rootfs.py -w $@.json -r -b ../../sw/firesim-software/rootfs0.ext2 -s $@/mutilate-loadgen-riscv-release/overlay

bw-test-two-instances: bw-test-two-instances.json
	cd ../../sw/network-benchmarks && python build.py -n 8
	cp ../../sw/network-benchmarks/testbuild/*.riscv $@

bw-test-one-instance: bw-test-one-instance.json
	cd ../../sw/network-benchmarks && python build.py -n 4
	cp ../../sw/network-benchmarks/testbuild/*.riscv $@

ping-latency:
	mkdir -p $@
	python gen-benchmark-rootfs.py -w $@.json -r -b ../../sw/firesim-software/rootfs0.ext2 -s $@/overlay

simperf-test:
	mkdir -p $@
	python gen-benchmark-rootfs.py -w $@.json -r -b ../../sw/firesim-software/rootfs0.ext2 -s $@/overlay

simperf-test-scale: simperf-test

simperf-test-latency: simperf-test

iperf3: iperf3.json
	mkdir -p $@
	cd $@ && ln -sf ../../../sw/firesim-software/bbl-vmlinux0 bbl-vmlinux
	python gen-benchmark-rootfs.py -w $@.json -r -b ../../sw/firesim-software/rootfs0.ext2

check-rtc:
	cd ../../sw/check-rtc && make check-rtc

check-rtc-linux:
	mkdir -p $@/overlay
	cp ../../sw/check-rtc/check-rtc-linux $@/overlay
	cd $@ && ln -sf ../../../sw/firesim-software/bbl-vmlinux0 bbl-vmlinux
	python gen-benchmark-rootfs.py -w $@.json -r -b ../../sw/firesim-software/rootfs0.ext2 -s $@/overlay

.PHONY: $(spec17_overlays) $(spec17_rootfs_dirs) gapbs fedora-uniform memcached-thread-imbalance bw-test ping-latency simperf-test simperf-test-latency simperf-test-scale iperf3 check-rtc check-rtc-linux allpaper<|MERGE_RESOLUTION|>--- conflicted
+++ resolved
@@ -5,16 +5,7 @@
 # be attached to your EC2 instance if you have a license
 # Regular benchmarks are cloned from git/the internet and built automatically
 
-<<<<<<< HEAD
-# build some standard benchmarks. not all of these will work unless you have
-# necessary licenses for:
-# 	spec 2017
-# 	spec 2006
-
-allpaper: memcached-thread-imbalance simperf-test-latency simperf-test-scale bw-test-two-instances ping-latency
-=======
 allpaper: memcached-thread-imbalance simperf-test-latency simperf-test-scale bw-test ping-latency
->>>>>>> f9889c27
 
 # We use a branch of Speckle (https://github.com/ccelio/Speckle) to cross
 # compile the binaries for SPEC2017. These can be compiled locally on a machine

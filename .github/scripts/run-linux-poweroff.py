#!/usr/bin/env python3

import sys

from fabric.api import *

from common import manager_fsim_dir, set_fabric_firesim_pem
from ci_variables import ci_workflow_run_id

def run_linux_poweroff():
    """ Runs Linux poweroff workloads """

    with prefix('cd {} && source sourceme-f1-manager.sh'.format(manager_fsim_dir)):
        run("cd sw/firesim-software && ./marshal -v build br-base.json && ./marshal -v install br-base.json")
        run("cd deploy/workloads/ && make linux-poweroff")

        def run_w_timeout(workload, timeout):
            """ Run workload with a specific timeout

            :arg: workload (str) - workload ini (abs path)
            :arg: timeout (str) - timeout amount for the workload to run
            """
<<<<<<< HEAD
=======
            log_tail_length = 100
>>>>>>> 9d69e4e1
            # rename runfarm tag with a unique tag based on the ci workflow
            with prefix('export FIRESIM_RUNFARM_PREFIX={}'.format(ci_workflow_run_id)):
                rc = 0
                with settings(warn_only=True):
                    # avoid logging excessive amounts to prevent GH-A masking secrets (which slows down log output)
                    # pty=False needed to avoid issues with screen -ls stalling in fabric
                    rc = run("timeout {} ./deploy/workloads/run-workload.sh {} --withlaunch &> {}.log".format(timeout, workload, workload), pty=False).return_code
<<<<<<< HEAD
                if rc != 0:
                    # need to confirm that instance is off
                    print("Workload {} failed. Printing last lines of log. See {}.log for full info".format(workload, workload))
                    print("Log start:")
                    run("tail -n 100 {}.log".format(workload))
                    print("Log end.")
                    print("Terminating workload")
=======
                    print(" Printing last {} lines of log. See {}.log for full info.".format(log_tail_length, workload))
                    run("tail -n {} {}.log".format(log_tail_length, workload))
                if rc != 0:
                    # need to confirm that instance is off
                    print("Workload {} failed. Terminating runfarm.".format(workload))
>>>>>>> 9d69e4e1
                    run("firesim terminaterunfarm -q -c {}".format(workload))
                    sys.exit(rc)
                else:
                    print("Workload {} successful.".format(workload))

        run_w_timeout("{}/deploy/workloads/linux-poweroff-all-no-nic.ini".format(manager_fsim_dir), "30m")
        run_w_timeout("{}/deploy/workloads/linux-poweroff-nic.ini".format(manager_fsim_dir), "30m")

if __name__ == "__main__":
    set_fabric_firesim_pem()
    execute(run_linux_poweroff, hosts=["localhost"])<|MERGE_RESOLUTION|>--- conflicted
+++ resolved
@@ -20,10 +20,7 @@
             :arg: workload (str) - workload ini (abs path)
             :arg: timeout (str) - timeout amount for the workload to run
             """
-<<<<<<< HEAD
-=======
             log_tail_length = 100
->>>>>>> 9d69e4e1
             # rename runfarm tag with a unique tag based on the ci workflow
             with prefix('export FIRESIM_RUNFARM_PREFIX={}'.format(ci_workflow_run_id)):
                 rc = 0
@@ -31,21 +28,11 @@
                     # avoid logging excessive amounts to prevent GH-A masking secrets (which slows down log output)
                     # pty=False needed to avoid issues with screen -ls stalling in fabric
                     rc = run("timeout {} ./deploy/workloads/run-workload.sh {} --withlaunch &> {}.log".format(timeout, workload, workload), pty=False).return_code
-<<<<<<< HEAD
-                if rc != 0:
-                    # need to confirm that instance is off
-                    print("Workload {} failed. Printing last lines of log. See {}.log for full info".format(workload, workload))
-                    print("Log start:")
-                    run("tail -n 100 {}.log".format(workload))
-                    print("Log end.")
-                    print("Terminating workload")
-=======
                     print(" Printing last {} lines of log. See {}.log for full info.".format(log_tail_length, workload))
                     run("tail -n {} {}.log".format(log_tail_length, workload))
                 if rc != 0:
                     # need to confirm that instance is off
                     print("Workload {} failed. Terminating runfarm.".format(workload))
->>>>>>> 9d69e4e1
                     run("firesim terminaterunfarm -q -c {}".format(workload))
                     sys.exit(rc)
                 else:

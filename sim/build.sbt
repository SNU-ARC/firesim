import Tests._

lazy val commonSettings = Seq(
  organization := "berkeley",
  version      := "1.0",
  scalaVersion := "2.12.4",
  traceLevel   := 15,
  scalacOptions ++= Seq("-deprecation","-unchecked","-Xsource:2.11"),
  libraryDependencies += "org.scalatest" %% "scalatest" % "3.0.5" % "test",
  libraryDependencies += "org.json4s" %% "json4s-native" % "3.6.1",
  libraryDependencies += "org.scala-lang" % "scala-reflect" % scalaVersion.value,
  addCompilerPlugin("org.scalamacros" % "paradise" % "2.1.0" cross CrossVersion.full),
  resolvers ++= Seq(
    Resolver.sonatypeRepo("snapshots"),
    Resolver.sonatypeRepo("releases"),
    Resolver.mavenLocal)
)

// Fork each scala test for now, to work around persistent mutable state
// in Rocket-Chip based generators
def isolateAllTests(tests: Seq[TestDefinition]) = tests map { test =>
      val options = ForkOptions()
      new Group(test.name, Seq(test), SubProcess(options))
  } toSeq

testGrouping in Test := isolateAllTests( (definedTests in Test).value )

lazy val firesimAsLibrary = sys.env.get("FIRESIM_STANDALONE") == None

lazy val chipyardDir = if(firesimAsLibrary) {
  file("../../../")
} else {
  file("target-rtl/chipyard")
}

lazy val chisel        = ProjectRef(chipyardDir, "chisel")
lazy val rocketchip    = ProjectRef(chipyardDir, "rocketchip")
lazy val barstools     = ProjectRef(chipyardDir, "barstoolsMacros")
lazy val icenet        = ProjectRef(chipyardDir, "icenet")
lazy val testchipip    = ProjectRef(chipyardDir, "testchipip")
lazy val sifive_blocks = ProjectRef(chipyardDir, "sifive_blocks")
lazy val firechip      = ProjectRef(chipyardDir, "firechip")

<<<<<<< HEAD
// HACK: I'm strugging to override settings in rocket-chip's build.sbt (i want
// the subproject to register a new library dependendency on midas's targetutils library)
// So instead, avoid the existing build.sbt altogether and specify the project's root at src/
lazy val rocketchip = (project in rocketChipDir / "src")
  .settings(
    commonSettings,
    scalaSource in Compile := baseDirectory.value / "main" / "scala",
    resourceDirectory in Compile := baseDirectory.value / "main" / "resources")
  .dependsOn(chisel, hardfloat, macros, midasTargetUtils)

// Target-specific dependencies
lazy val boom       = (project in fireChipDir / "boom")
  .settings(commonSettings)
  .dependsOn(rocketchip)
lazy val sifiveip   = (project in fireChipDir / "sifive-blocks")
  .settings(commonSettings)
  .dependsOn(rocketchip)
lazy val sifivecache = (project in fireChipDir / "block-inclusivecache-sifive")
  .settings(
    commonSettings,
    scalaSource in Compile := baseDirectory.value / "craft")
  .dependsOn(rocketchip)
lazy val testchipip = (project in fireChipDir / "testchipip")
=======
lazy val targetutils   = (project in file("midas/targetutils"))
>>>>>>> c3c88563
  .settings(commonSettings)
  .dependsOn(chisel)

<<<<<<< HEAD
lazy val memblade   = (project in fireChipDir / "memory-blade")
  .settings(commonSettings)
  .dependsOn(rocketchip, testchipip, icenet)

// MIDAS-specific dependencies
lazy val mdf        = RootProject(file("barstools/mdf/scalalib"))
lazy val barstools  = (project in file("barstools/macros"))
  .settings(commonSettings)
  .dependsOn(mdf, rocketchip)
=======
>>>>>>> c3c88563
lazy val midas      = (project in file("midas"))
  .settings(commonSettings).dependsOn(barstools, rocketchip)

lazy val firesimLib = (project in file("firesim-lib"))
  .settings(commonSettings).dependsOn(midas, icenet, testchipip, sifive_blocks)

// Contains example targets, like the MIDAS examples, and FASED tests
lazy val firesim    = (project in file("."))
<<<<<<< HEAD
  .settings(commonSettings)
  .dependsOn(rocketchip, midas, boom, icenet, sifiveip, sifivecache, memblade)
=======
  .settings(commonSettings).dependsOn(chisel, rocketchip, midas, firesimLib % "test->test;compile->compile")
  .aggregate(firechip)
>>>>>>> c3c88563
<|MERGE_RESOLUTION|>--- conflicted
+++ resolved
@@ -39,62 +39,21 @@
 lazy val icenet        = ProjectRef(chipyardDir, "icenet")
 lazy val testchipip    = ProjectRef(chipyardDir, "testchipip")
 lazy val sifive_blocks = ProjectRef(chipyardDir, "sifive_blocks")
+lazy val sifive_cache  = ProjectRef(chipyardDir, "sifive_cache")
+lazy val memory_blade  = ProjectRef(chipyardDir, "memory_blade")
 lazy val firechip      = ProjectRef(chipyardDir, "firechip")
 
-<<<<<<< HEAD
-// HACK: I'm strugging to override settings in rocket-chip's build.sbt (i want
-// the subproject to register a new library dependendency on midas's targetutils library)
-// So instead, avoid the existing build.sbt altogether and specify the project's root at src/
-lazy val rocketchip = (project in rocketChipDir / "src")
-  .settings(
-    commonSettings,
-    scalaSource in Compile := baseDirectory.value / "main" / "scala",
-    resourceDirectory in Compile := baseDirectory.value / "main" / "resources")
-  .dependsOn(chisel, hardfloat, macros, midasTargetUtils)
-
-// Target-specific dependencies
-lazy val boom       = (project in fireChipDir / "boom")
-  .settings(commonSettings)
-  .dependsOn(rocketchip)
-lazy val sifiveip   = (project in fireChipDir / "sifive-blocks")
-  .settings(commonSettings)
-  .dependsOn(rocketchip)
-lazy val sifivecache = (project in fireChipDir / "block-inclusivecache-sifive")
-  .settings(
-    commonSettings,
-    scalaSource in Compile := baseDirectory.value / "craft")
-  .dependsOn(rocketchip)
-lazy val testchipip = (project in fireChipDir / "testchipip")
-=======
 lazy val targetutils   = (project in file("midas/targetutils"))
->>>>>>> c3c88563
   .settings(commonSettings)
   .dependsOn(chisel)
 
-<<<<<<< HEAD
-lazy val memblade   = (project in fireChipDir / "memory-blade")
-  .settings(commonSettings)
-  .dependsOn(rocketchip, testchipip, icenet)
-
-// MIDAS-specific dependencies
-lazy val mdf        = RootProject(file("barstools/mdf/scalalib"))
-lazy val barstools  = (project in file("barstools/macros"))
-  .settings(commonSettings)
-  .dependsOn(mdf, rocketchip)
-=======
->>>>>>> c3c88563
 lazy val midas      = (project in file("midas"))
   .settings(commonSettings).dependsOn(barstools, rocketchip)
 
 lazy val firesimLib = (project in file("firesim-lib"))
-  .settings(commonSettings).dependsOn(midas, icenet, testchipip, sifive_blocks)
+  .settings(commonSettings).dependsOn(midas, icenet, testchipip, sifive_blocks, sifive_cache, memory_blade)
 
 // Contains example targets, like the MIDAS examples, and FASED tests
 lazy val firesim    = (project in file("."))
-<<<<<<< HEAD
-  .settings(commonSettings)
-  .dependsOn(rocketchip, midas, boom, icenet, sifiveip, sifivecache, memblade)
-=======
   .settings(commonSettings).dependsOn(chisel, rocketchip, midas, firesimLib % "test->test;compile->compile")
-  .aggregate(firechip)
->>>>>>> c3c88563
+  .aggregate(firechip)
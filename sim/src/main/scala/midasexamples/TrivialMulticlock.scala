//See LICENSE for license details.

package firesim.midasexamples

import chisel3._
import freechips.rocketchip.config.{Parameters, Field}

import midas.widgets.{RationalClockBridge, PeekPokeBridge, RationalClock}

class RegisterModule extends MultiIOModule {
  def dataType = UInt(32.W)
  val in = IO(Input(dataType))
  val out = IO(Output(dataType))
  val slowClock = IO(Input(Clock()))
  // Register the input and output in the fast domain so that the PeekPoke
  // bridge is synchronous with the design. The clock crossing is contained in this module
  val regIn  = RegNext(in)
  val regOut = Reg(in.cloneType)
  out := regOut
  withClock(slowClock) {
    regOut := RegNext(regIn)
  }
}

case object UseDynamicClockBridge extends Field[Boolean](true)

class TrivialMulticlock(implicit p: Parameters) extends RawModule {
  // TODO: Resolve bug in PeekPoke bridge for 3/7 case
  //val List(fullRate, halfRate, thirdRate, threeSeventhsRate) = clockBridge.io.clocks.toList

  // DOC include start: RationalClockBridge Usage
  // Here we request three target clocks (the base clock is implicit). All
  // clocks beyond the base clock are specified using the RationalClock case
  // class which gives the clock domain's name, and its clock multiplier and
  // divisor relative to the base clock.
<<<<<<< HEAD
  val clockBridge = Module(new RationalClockBridge( RationalClock("HalfRate", 1, 2), 
                                                   RationalClock("ThirdRate", 1, 3)))
=======
  val clockBridge = RationalClockBridge(RationalClock("HalfRate", 1, 2),
                                        RationalClock("ThirdRate", 1, 3))
>>>>>>> f418a009

  // The clock bridge has a single output: a Vec[Clock] of the requested clocks
  // in the order they were specified, which we are now free to use through our
  // Chisel design.  While not necessary, here we unassign the Vec to give them
  // more informative references in our Chisel.
  val Seq(fullRate, halfRate, thirdRate) = clockBridge.io.clocks.toSeq
    // DOC include end: RationalClockBridge Usage
  val reset = WireInit(false.B)

  withClockAndReset(fullRate, reset) {
    val halfRateInst = Module(new RegisterModule)
    halfRateInst.slowClock := halfRate
    val thirdRateInst = Module(new RegisterModule)
    thirdRateInst.slowClock := thirdRate
    thirdRateInst.in := halfRateInst.in
    //val threeSeventhsRateInst = Module(new RegisterModule)
    // Fix peek-poke bridge under frequencies that aren't divisons of the base clock.
    //threeSeventhsRateInst.slowClock := threeSeventhsRate
    //threeSeventhsRateInst.slowClock := fullRate
    //threeSeventhsRateInst.in := halfRateInst.in

    // TODO: Remove reset
    val peekPokeBridge = PeekPokeBridge(fullRate,
                                        reset,
                                        ("in", halfRateInst.in),
                                        ("halfOut",halfRateInst.out),
                                        ("thirdOut", thirdRateInst.out))
    //                                    ("threeSeventhsOut", threeSeventhsRateInst.out))
  }
}
<|MERGE_RESOLUTION|>--- conflicted
+++ resolved
@@ -33,14 +33,8 @@
   // clocks beyond the base clock are specified using the RationalClock case
   // class which gives the clock domain's name, and its clock multiplier and
   // divisor relative to the base clock.
-<<<<<<< HEAD
-  val clockBridge = Module(new RationalClockBridge( RationalClock("HalfRate", 1, 2), 
-                                                   RationalClock("ThirdRate", 1, 3)))
-=======
   val clockBridge = RationalClockBridge(RationalClock("HalfRate", 1, 2),
                                         RationalClock("ThirdRate", 1, 3))
->>>>>>> f418a009
-
   // The clock bridge has a single output: a Vec[Clock] of the requested clocks
   // in the order they were specified, which we are now free to use through our
   // Chisel design.  While not necessary, here we unassign the Vec to give them

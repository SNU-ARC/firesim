//See LICENSE for license details.
package firesim.fasedtests

import freechips.rocketchip.config.{Field, Config}
import freechips.rocketchip.subsystem.WithoutTLMonitors
import freechips.rocketchip.amba.axi4._
import freechips.rocketchip.diplomacy.{AddressSet, RegionType, TransferSizes}
import freechips.rocketchip.tilelink._

import firesim.configs._

object AXI4SlavePort extends Field[AXI4SlavePortParameters]
object MaxTransferSize extends Field[Int](64)
object BeatBytes extends Field[Int](8)
object IDBits extends Field[Int](4)
object AddrBits extends Field[Int](18)
object NumTransactions extends Field[Int](10000)
object MaxFlight extends Field[Int](128)

class WithSlavePortParams extends Config((site, here, up) => {
  case AXI4SlavePort => AXI4SlavePortParameters(
    slaves = Seq(AXI4SlaveParameters(
      address       = Seq(AddressSet(BigInt(0), (BigInt(1) << site(AddrBits)) - 1)),
      regionType    = RegionType.UNCACHED,
      executable    = true,
      supportsWrite = TransferSizes(1, site(MaxTransferSize)),
      supportsRead  = TransferSizes(1, site(MaxTransferSize)),
      interleavedId = Some(0))),
    beatBytes = site(BeatBytes))
  case junctions.NastiKey => junctions.NastiParameters(site(BeatBytes) * 8, site(AddrBits), site(IDBits))
})

class WithNTransactions(num: Int) extends Config((site, here, up) => {
  case NumTransactions => num
})

class NT10e5 extends WithNTransactions(100000)
class NT10e6 extends WithNTransactions(1000000)
class NT10e7 extends WithNTransactions(10000000)

<<<<<<< HEAD
class DefaultConfig extends Config(
  new WithoutTLMonitors ++
  new WithSlavePortParams ++
  new firesim.firesim.WithDefaultMemModel
)

class FCFSConfig extends Config(
  new firesim.firesim.FCFS16GBQuadRank ++
  new DefaultConfig)

class FRFCFSConfig extends Config(
  new firesim.firesim.FRFCFS16GBQuadRank ++
  new DefaultConfig)

class LLCDRAMConfig extends Config(
  new firesim.firesim.FRFCFS16GBQuadRankLLC4MB ++
  new DefaultConfig)

// Platform Configs

class DefaultF1Config extends Config(new midas.F1Config)
=======
// Platform Configs

class DefaultF1Config extends Config(
  new WithDefaultMemModel ++
  new midas.F1Config)

class FCFSConfig extends Config(
  new FCFS16GBQuadRank ++
  new DefaultF1Config)

class FRFCFSConfig extends Config(
  new FRFCFS16GBQuadRank ++
  new DefaultF1Config)

class LLCDRAMConfig extends Config(
  new FRFCFS16GBQuadRankLLC4MB ++
  new DefaultF1Config)
>>>>>>> 35b0be7c
<|MERGE_RESOLUTION|>--- conflicted
+++ resolved
@@ -38,44 +38,24 @@
 class NT10e6 extends WithNTransactions(1000000)
 class NT10e7 extends WithNTransactions(10000000)
 
-<<<<<<< HEAD
 class DefaultConfig extends Config(
   new WithoutTLMonitors ++
   new WithSlavePortParams ++
-  new firesim.firesim.WithDefaultMemModel
+  new WithDefaultMemModel
 )
 
 class FCFSConfig extends Config(
-  new firesim.firesim.FCFS16GBQuadRank ++
+  new FCFS16GBQuadRank ++
   new DefaultConfig)
 
 class FRFCFSConfig extends Config(
-  new firesim.firesim.FRFCFS16GBQuadRank ++
+  new FRFCFS16GBQuadRank ++
   new DefaultConfig)
 
 class LLCDRAMConfig extends Config(
-  new firesim.firesim.FRFCFS16GBQuadRankLLC4MB ++
+  new FRFCFS16GBQuadRankLLC4MB ++
   new DefaultConfig)
 
+
 // Platform Configs
-
-class DefaultF1Config extends Config(new midas.F1Config)
-=======
-// Platform Configs
-
-class DefaultF1Config extends Config(
-  new WithDefaultMemModel ++
-  new midas.F1Config)
-
-class FCFSConfig extends Config(
-  new FCFS16GBQuadRank ++
-  new DefaultF1Config)
-
-class FRFCFSConfig extends Config(
-  new FRFCFS16GBQuadRank ++
-  new DefaultF1Config)
-
-class LLCDRAMConfig extends Config(
-  new FRFCFS16GBQuadRankLLC4MB ++
-  new DefaultF1Config)
->>>>>>> 35b0be7c
+class DefaultF1Config extends Config(new midas.F1Config)
#include "firesim_top.h"

// FireSim-defined endpoints
#include "endpoints/serial.h"
#include "endpoints/uart.h"
#include "endpoints/simplenic.h"
#include "endpoints/blockdev.h"
#include "endpoints/tracerv.h"
// MIDAS-defined endpoints
#include "endpoints/fpga_model.h"
#include "endpoints/fased_memory_timing_model.h"
#include "endpoints/synthesized_assertions.h"
#include "endpoints/synthesized_prints.h"

firesim_top_t::firesim_top_t(int argc, char** argv)
{
    std::vector<std::string> args(argv + 1, argv + argc);
    max_cycles = -1;
    profile_interval = max_cycles;

    for (auto &arg: args) {
        if (arg.find("+max-cycles=") == 0) {
            max_cycles = atoi(arg.c_str()+12);
        }
        if (arg.find("+profile-interval=") == 0) {
            profile_interval = atoi(arg.c_str()+18);
        }
        if (arg.find("+zero-out-dram") == 0) {
            do_zero_out_dram = true;
        }
    }


#ifdef UARTWIDGET_struct_guard
    #ifdef UARTWIDGET_0_PRESENT
    UARTWIDGET_0_substruct_create;
    add_endpoint(new uart_t(this, UARTWIDGET_0_substruct, 0));
    #endif
    #ifdef UARTWIDGET_1_PRESENT
    UARTWIDGET_1_substruct_create;
    add_endpoint(new uart_t(this, UARTWIDGET_1_substruct, 1));
    #endif
    #ifdef UARTWIDGET_2_PRESENT
    UARTWIDGET_2_substruct_create;
    add_endpoint(new uart_t(this, UARTWIDGET_2_substruct, 2));
    #endif
    #ifdef UARTWIDGET_3_PRESENT
    UARTWIDGET_3_substruct_create;
    add_endpoint(new uart_t(this, UARTWIDGET_3_substruct, 3));
    #endif
    #ifdef UARTWIDGET_4_PRESENT
    UARTWIDGET_4_substruct_create;
    add_endpoint(new uart_t(this, UARTWIDGET_4_substruct, 4));
    #endif
    #ifdef UARTWIDGET_5_PRESENT
    UARTWIDGET_5_substruct_create;
    add_endpoint(new uart_t(this, UARTWIDGET_5_substruct, 5));
    #endif
    #ifdef UARTWIDGET_6_PRESENT
    UARTWIDGET_6_substruct_create;
    add_endpoint(new uart_t(this, UARTWIDGET_6_substruct, 6));
    #endif
    #ifdef UARTWIDGET_7_PRESENT
    UARTWIDGET_7_substruct_create;
    add_endpoint(new uart_t(this, UARTWIDGET_7_substruct, 7));
    #endif
#endif

std::vector<uint64_t> host_mem_offsets;
uint64_t host_mem_offset = -0x80000000LL;
#ifdef MEMMODEL_0
    fpga_models.push_back(new FASEDMemoryTimingModel(
                this,
                // Casts are required for now since the emitted type can change...
                AddressMap(MEMMODEL_0_R_num_registers,
                    (const unsigned int*) MEMMODEL_0_R_addrs,
                    (const char* const*) MEMMODEL_0_R_names,
                    MEMMODEL_0_W_num_registers,
                    (const unsigned int*) MEMMODEL_0_W_addrs,
                    (const char* const*) MEMMODEL_0_W_names),
                argc, argv, "memory_stats.csv", 1L << MEMMODEL_0_target_addr_bits, host_mem_offset));
     host_mem_offsets.push_back(host_mem_offset);
     host_mem_offset += (1ULL << MEMMODEL_0_target_addr_bits);
#endif

#ifdef MEMMODEL_1
    fpga_models.push_back(new FASEDMemoryTimingModel(
                this,
                // Casts are required for now since the emitted type can change...
                AddressMap(MEMMODEL_1_R_num_registers,
                    (const unsigned int*) MEMMODEL_1_R_addrs,
                    (const char* const*) MEMMODEL_1_R_names,
                    MEMMODEL_1_W_num_registers,
                    (const unsigned int*) MEMMODEL_1_W_addrs,
                    (const char* const*) MEMMODEL_1_W_names),
<<<<<<< HEAD
                argc, argv, "memory_stats.csv", 1L << MEMMODEL_1_target_addr_bits, host_mem_offset));
=======
                argc, argv, "memory_stats1.csv", 1L << TARGET_MEM_ADDR_BITS, host_mem_offset));
>>>>>>> d1fccb2f
     host_mem_offsets.push_back(host_mem_offset);
     host_mem_offset += 1ULL << MEMMODEL_1_target_addr_bits;
#endif

#ifdef MEMMODEL_2
    fpga_models.push_back(new FASEDMemoryTimingModel(
                this,
                // Casts are required for now since the emitted type can change...
                AddressMap(MEMMODEL_2_R_num_registers,
                    (const unsigned int*) MEMMODEL_2_R_addrs,
                    (const char* const*) MEMMODEL_2_R_names,
                    MEMMODEL_2_W_num_registers,
                    (const unsigned int*) MEMMODEL_2_W_addrs,
                    (const char* const*) MEMMODEL_2_W_names),
<<<<<<< HEAD
                argc, argv, "memory_stats.csv", 1L << MEMMODEL_2_target_addr_bits, host_mem_offset));
=======
                argc, argv, "memory_stats2.csv", 1L << TARGET_MEM_ADDR_BITS, host_mem_offset));
>>>>>>> d1fccb2f
     host_mem_offsets.push_back(host_mem_offset);
     host_mem_offset += 1ULL << MEMMODEL_2_target_addr_bits;
#endif

#ifdef MEMMODEL_3
    fpga_models.push_back(new FASEDMemoryTimingModel(
                this,
                // Casts are required for now since the emitted type can change...
                AddressMap(MEMMODEL_3_R_num_registers,
                    (const unsigned int*) MEMMODEL_3_R_addrs,
                    (const char* const*) MEMMODEL_3_R_names,
                    MEMMODEL_3_W_num_registers,
                    (const unsigned int*) MEMMODEL_3_W_addrs,
                    (const char* const*) MEMMODEL_3_W_names),
<<<<<<< HEAD
                argc, argv, "memory_stats.csv", 1L << MEMMODEL_3_target_addr_bits, host_mem_offset));
=======
                argc, argv, "memory_stats3.csv", 1L << TARGET_MEM_ADDR_BITS, host_mem_offset));
>>>>>>> d1fccb2f
     host_mem_offsets.push_back(host_mem_offset);
     host_mem_offset += 1ULL << MEMMODEL_3_target_addr_bits;
#endif

#ifdef MEMMODEL_4
    fpga_models.push_back(new FASEDMemoryTimingModel(
                this,
                // Casts are required for now since the emitted type can change...
                AddressMap(MEMMODEL_4_R_num_registers,
                    (const unsigned int*) MEMMODEL_4_R_addrs,
                    (const char* const*) MEMMODEL_4_R_names,
                    MEMMODEL_4_W_num_registers,
                    (const unsigned int*) MEMMODEL_4_W_addrs,
                    (const char* const*) MEMMODEL_4_W_names),
<<<<<<< HEAD
                argc, argv, "memory_stats.csv", 1L << MEMMODEL_4_target_addr_bits, host_mem_offset));
=======
                argc, argv, "memory_stats4.csv", 1L << TARGET_MEM_ADDR_BITS, host_mem_offset));
>>>>>>> d1fccb2f
     host_mem_offsets.push_back(host_mem_offset);
     host_mem_offset += 1ULL << MEMMODEL_4_target_addr_bits;
#endif

#ifdef MEMMODEL_5
    fpga_models.push_back(new FASEDMemoryTimingModel(
                this,
                // Casts are required for now since the emitted type can change...
                AddressMap(MEMMODEL_5_R_num_registers,
                    (const unsigned int*) MEMMODEL_5_R_addrs,
                    (const char* const*) MEMMODEL_5_R_names,
                    MEMMODEL_5_W_num_registers,
                    (const unsigned int*) MEMMODEL_5_W_addrs,
                    (const char* const*) MEMMODEL_5_W_names),
<<<<<<< HEAD
                argc, argv, "memory_stats.csv", 1L << MEMMODEL_5_target_addr_bits, host_mem_offset));
=======
                argc, argv, "memory_stats5.csv", 1L << TARGET_MEM_ADDR_BITS, host_mem_offset));
>>>>>>> d1fccb2f
     host_mem_offsets.push_back(host_mem_offset);
     host_mem_offset += 1ULL << MEMMODEL_5_target_addr_bits;
#endif

#ifdef MEMMODEL_6
    fpga_models.push_back(new FASEDMemoryTimingModel(
                this,
                // Casts are required for now since the emitted type can change...
                AddressMap(MEMMODEL_6_R_num_registers,
                    (const unsigned int*) MEMMODEL_6_R_addrs,
                    (const char* const*) MEMMODEL_6_R_names,
                    MEMMODEL_6_W_num_registers,
                    (const unsigned int*) MEMMODEL_6_W_addrs,
                    (const char* const*) MEMMODEL_6_W_names),
<<<<<<< HEAD
                argc, argv, "memory_stats.csv", 1L << MEMMODEL_6_target_addr_bits, host_mem_offset));
=======
                argc, argv, "memory_stats6.csv", 1L << TARGET_MEM_ADDR_BITS, host_mem_offset));
>>>>>>> d1fccb2f
     host_mem_offsets.push_back(host_mem_offset);
     host_mem_offset += 1ULL << MEMMODEL_6_target_addr_bits;
#endif

#ifdef MEMMODEL_7
    fpga_models.push_back(new FASEDMemoryTimingModel(
                this,
                // Casts are required for now since the emitted type can change...
                AddressMap(MEMMODEL_7_R_num_registers,
                    (const unsigned int*) MEMMODEL_7_R_addrs,
                    (const char* const*) MEMMODEL_7_R_names,
                    MEMMODEL_7_W_num_registers,
                    (const unsigned int*) MEMMODEL_7_W_addrs,
                    (const char* const*) MEMMODEL_7_W_names),
<<<<<<< HEAD
                argc, argv, "memory_stats.csv", 1L << MEMMODEL_7_target_addr_bits, host_mem_offset));
=======
                argc, argv, "memory_stats7.csv", 1L << TARGET_MEM_ADDR_BITS, host_mem_offset));
>>>>>>> d1fccb2f
     host_mem_offsets.push_back(host_mem_offset);
     host_mem_offset += 1ULL << MEMMODEL_7_target_addr_bits;
#endif

#ifdef SERIALWIDGET_struct_guard
    #ifdef SERIALWIDGET_0_PRESENT
    SERIALWIDGET_0_substruct_create;
    add_endpoint(new serial_t(this, args, SERIALWIDGET_0_substruct, 0, host_mem_offsets[0]));
    #endif
    #ifdef SERIALWIDGET_1_PRESENT
    SERIALWIDGET_1_substruct_create;
    add_endpoint(new serial_t(this, args, SERIALWIDGET_1_substruct, 1, host_mem_offsets[1]));
    #endif
    #ifdef SERIALWIDGET_2_PRESENT
    SERIALWIDGET_2_substruct_create;
    add_endpoint(new serial_t(this, args, SERIALWIDGET_2_substruct, 2, host_mem_offsets[2]));
    #endif
    #ifdef SERIALWIDGET_3_PRESENT
    SERIALWIDGET_3_substruct_create;
    add_endpoint(new serial_t(this, args, SERIALWIDGET_3_substruct, 3, host_mem_offsets[3]));
    #endif
    #ifdef SERIALWIDGET_4_PRESENT
    SERIALWIDGET_4_substruct_create;
    add_endpoint(new serial_t(this, args, SERIALWIDGET_4_substruct, 4, host_mem_offsets[4]));
    #endif
    #ifdef SERIALWIDGET_5_PRESENT
    SERIALWIDGET_5_substruct_create;
    add_endpoint(new serial_t(this, args, SERIALWIDGET_5_substruct, 5, host_mem_offsets[5]));
    #endif
    #ifdef SERIALWIDGET_6_PRESENT
    SERIALWIDGET_6_substruct_create;
    add_endpoint(new serial_t(this, args, SERIALWIDGET_6_substruct, 6, host_mem_offsets[6]));
    #endif
    #ifdef SERIALWIDGET_7_PRESENT
    SERIALWIDGET_7_substruct_create;
    add_endpoint(new serial_t(this, args, SERIALWIDGET_7_substruct, 7, host_mem_offsets[7]));
    #endif
#endif

#ifdef BLOCKDEVWIDGET_struct_guard
    #ifdef BLOCKDEVWIDGET_0_PRESENT
    BLOCKDEVWIDGET_0_substruct_create;
    add_endpoint(new blockdev_t(this, args, BLOCKDEVWIDGET_0_num_trackers, BLOCKDEVWIDGET_0_latency_bits, BLOCKDEVWIDGET_0_substruct, 0));
    #endif
    #ifdef BLOCKDEVWIDGET_1_PRESENT
    BLOCKDEVWIDGET_1_substruct_create;
    add_endpoint(new blockdev_t(this, args, BLOCKDEVWIDGET_1_num_trackers, BLOCKDEVWIDGET_1_latency_bits, BLOCKDEVWIDGET_1_substruct, 1));
    #endif
    #ifdef BLOCKDEVWIDGET_2_PRESENT
    BLOCKDEVWIDGET_2_substruct_create;
    add_endpoint(new blockdev_t(this, args, BLOCKDEVWIDGET_2_num_trackers, BLOCKDEVWIDGET_2_latency_bits, BLOCKDEVWIDGET_2_substruct, 2));
    #endif
    #ifdef BLOCKDEVWIDGET_3_PRESENT
    BLOCKDEVWIDGET_3_substruct_create;
    add_endpoint(new blockdev_t(this, args, BLOCKDEVWIDGET_3_num_trackers, BLOCKDEVWIDGET_3_latency_bits, BLOCKDEVWIDGET_3_substruct, 3));
    #endif
    #ifdef BLOCKDEVWIDGET_4_PRESENT
    BLOCKDEVWIDGET_4_substruct_create;
    add_endpoint(new blockdev_t(this, args, BLOCKDEVWIDGET_4_num_trackers, BLOCKDEVWIDGET_4_latency_bits, BLOCKDEVWIDGET_4_substruct, 4));
    #endif
    #ifdef BLOCKDEVWIDGET_5_PRESENT
    BLOCKDEVWIDGET_5_substruct_create;
    add_endpoint(new blockdev_t(this, args, BLOCKDEVWIDGET_5_num_trackers, BLOCKDEVWIDGET_5_latency_bits, BLOCKDEVWIDGET_5_substruct, 5));
    #endif
    #ifdef BLOCKDEVWIDGET_6_PRESENT
    BLOCKDEVWIDGET_6_substruct_create;
    add_endpoint(new blockdev_t(this, args, BLOCKDEVWIDGET_6_num_trackers, BLOCKDEVWIDGET_6_latency_bits, BLOCKDEVWIDGET_6_substruct, 6));
    #endif
    #ifdef BLOCKDEVWIDGET_7_PRESENT
    BLOCKDEVWIDGET_7_substruct_create;
    add_endpoint(new blockdev_t(this, args, BLOCKDEVWIDGET_7_num_trackers, BLOCKDEVWIDGET_7_latency_bits, BLOCKDEVWIDGET_7_substruct, 7));
    #endif
#endif

#ifdef SIMPLENICWIDGET_struct_guard
    #ifdef SIMPLENICWIDGET_0_PRESENT
    SIMPLENICWIDGET_0_substruct_create;
    add_endpoint(new simplenic_t(this, args, SIMPLENICWIDGET_0_substruct, 0, SIMPLENICWIDGET_0_DMA_ADDR));
    #endif
    #ifdef SIMPLENICWIDGET_1_PRESENT
    SIMPLENICWIDGET_1_substruct_create;
    add_endpoint(new simplenic_t(this, args, SIMPLENICWIDGET_1_substruct, 1, SIMPLENICWIDGET_1_DMA_ADDR));
    #endif
    #ifdef SIMPLENICWIDGET_2_PRESENT
    SIMPLENICWIDGET_2_substruct_create;
    add_endpoint(new simplenic_t(this, args, SIMPLENICWIDGET_2_substruct, 2, SIMPLENICWIDGET_2_DMA_ADDR));
    #endif
    #ifdef SIMPLENICWIDGET_3_PRESENT
    SIMPLENICWIDGET_3_substruct_create;
    add_endpoint(new simplenic_t(this, args, SIMPLENICWIDGET_3_substruct, 3, SIMPLENICWIDGET_3_DMA_ADDR));
    #endif
    #ifdef SIMPLENICWIDGET_4_PRESENT
    SIMPLENICWIDGET_4_substruct_create;
    add_endpoint(new simplenic_t(this, args, SIMPLENICWIDGET_4_substruct, 4, SIMPLENICWIDGET_4_DMA_ADDR));
    #endif
    #ifdef SIMPLENICWIDGET_5_PRESENT
    SIMPLENICWIDGET_5_substruct_create;
    add_endpoint(new simplenic_t(this, args, SIMPLENICWIDGET_5_substruct, 5, SIMPLENICWIDGET_5_DMA_ADDR));
    #endif
    #ifdef SIMPLENICWIDGET_6_PRESENT
    SIMPLENICWIDGET_6_substruct_create;
    add_endpoint(new simplenic_t(this, args, SIMPLENICWIDGET_6_substruct, 6, SIMPLENICWIDGET_6_DMA_ADDR));
    #endif
    #ifdef SIMPLENICWIDGET_7_PRESENT
    SIMPLENICWIDGET_7_substruct_create;
    add_endpoint(new simplenic_t(this, args, SIMPLENICWIDGET_7_substruct, 7, SIMPLENICWIDGET_7_DMA_ADDR));
    #endif
#endif

#ifdef TRACERVWIDGET_struct_guard
    #ifdef TRACERVWIDGET_0_PRESENT
    TRACERVWIDGET_0_substruct_create;
    add_endpoint(new tracerv_t(this, args, TRACERVWIDGET_0_substruct, 0, TRACERVWIDGET_0_DMA_ADDR));
    #endif
    #ifdef TRACERVWIDGET_1_PRESENT
    TRACERVWIDGET_1_substruct_create;
    add_endpoint(new tracerv_t(this, args, TRACERVWIDGET_1_substruct, 1, TRACERVWIDGET_1_DMA_ADDR));
    #endif
    #ifdef TRACERVWIDGET_2_PRESENT
    TRACERVWIDGET_2_substruct_create;
    add_endpoint(new tracerv_t(this, args, TRACERVWIDGET_2_substruct, 2, TRACERVWIDGET_2_DMA_ADDR));
    #endif
    #ifdef TRACERVWIDGET_3_PRESENT
    TRACERVWIDGET_3_substruct_create;
    add_endpoint(new tracerv_t(this, args, TRACERVWIDGET_3_substruct, 3, TRACERVWIDGET_3_DMA_ADDR));
    #endif
    #ifdef TRACERVWIDGET_4_PRESENT
    TRACERVWIDGET_4_substruct_create;
    add_endpoint(new tracerv_t(this, args, TRACERVWIDGET_4_substruct, 4, TRACERVWIDGET_4_DMA_ADDR));
    #endif
    #ifdef TRACERVWIDGET_5_PRESENT
    TRACERVWIDGET_5_substruct_create;
    add_endpoint(new tracerv_t(this, args, TRACERVWIDGET_5_substruct, 5, TRACERVWIDGET_5_DMA_ADDR));
    #endif
    #ifdef TRACERVWIDGET_6_PRESENT
    TRACERVWIDGET_6_substruct_create;
    add_endpoint(new tracerv_t(this, args, TRACERVWIDGET_6_substruct, 6, TRACERVWIDGET_6_DMA_ADDR));
    #endif
    #ifdef TRACERVWIDGET_7_PRESENT
    TRACERVWIDGET_7_substruct_create;
    add_endpoint(new tracerv_t(this, args, TRACERVWIDGET_7_substruct, 7, TRACERVWIDGET_7_DMA_ADDR));
    #endif
#endif

// There can only be one instance of assert and print widgets as their IO is
// uniquely generated by a FIRRTL transform
#ifdef ASSERTIONWIDGET_struct_guard
    #ifdef ASSERTIONWIDGET_0_PRESENT
    ASSERTIONWIDGET_0_substruct_create;
    add_endpoint(new synthesized_assertions_t(this, ASSERTIONWIDGET_0_substruct));
    #endif
#endif

#ifdef PRINTWIDGET_struct_guard
    #ifdef PRINTWIDGET_0_PRESENT
    PRINTWIDGET_0_substruct_create;
    print_endpoint = new synthesized_prints_t(this,
                                          args,
                                          PRINTWIDGET_0_substruct,
                                          PRINTWIDGET_0_print_count,
                                          PRINTWIDGET_0_token_bytes,
                                          PRINTWIDGET_0_idle_cycles_mask,
                                          PRINTWIDGET_0_print_offsets,
                                          PRINTWIDGET_0_format_strings,
                                          PRINTWIDGET_0_argument_counts,
                                          PRINTWIDGET_0_argument_widths,
                                          PRINTWIDGET_0_DMA_ADDR);
    add_endpoint(print_endpoint);
    #endif
#endif
    // Add functions you'd like to periodically invoke on a paused simulator here.
    if (profile_interval != -1) {
        register_task([this](){ return this->profile_models();}, 0);
    }
}

bool firesim_top_t::simulation_complete() {
    bool is_complete = false;
    for (auto &e: endpoints) {
        is_complete |= e->terminate();
    }
    return is_complete;
}

uint64_t firesim_top_t::profile_models(){
    for (auto mod: fpga_models) {
        mod->profile();
    }
    return profile_interval;
}

int firesim_top_t::exit_code(){
    for (auto &e: endpoints) {
        if (e->exit_code())
            return e->exit_code();
    }
    return 0;
}


void firesim_top_t::run() {
    for (auto &e: fpga_models) {
        e->init();
    }

    for (auto &e: endpoints) {
        e->init();
    }

    if (do_zero_out_dram) {
        fprintf(stderr, "Zeroing out FPGA DRAM. This will take a few seconds...\n");
        zero_out_dram();
    }
    fprintf(stderr, "Commencing simulation.\n");
    uint64_t start_hcycle = hcycle();
    uint64_t start_time = timestamp();

    // Assert reset T=0 -> 50
    target_reset(0, 50);

    while (!simulation_complete() && !has_timed_out()) {
        run_scheduled_tasks();
        step(get_largest_stepsize(), false);
        while(!done() && !simulation_complete()){
            for (auto &e: endpoints) e->tick();
        }
    }

    uint64_t end_time = timestamp();
    uint64_t end_cycle = actual_tcycle();
    uint64_t hcycles = hcycle() - start_hcycle;
    double sim_time = diff_secs(end_time, start_time);
    double sim_speed = ((double) end_cycle) / (sim_time * 1000.0);
    // always print a newline after target's output
    fprintf(stderr, "\n");
    int exitcode = exit_code();
    if (exitcode) {
        fprintf(stderr, "*** FAILED *** (code = %d) after %llu cycles\n", exitcode, end_cycle);
    } else if (!simulation_complete() && has_timed_out()) {
        fprintf(stderr, "*** FAILED *** (timeout) after %llu cycles\n", end_cycle);
    } else {
        fprintf(stderr, "*** PASSED *** after %llu cycles\n", end_cycle);
    }
    if (sim_speed > 1000.0) {
        fprintf(stderr, "time elapsed: %.1f s, simulation speed = %.2f MHz\n", sim_time, sim_speed / 1000.0);
    } else {
        fprintf(stderr, "time elapsed: %.1f s, simulation speed = %.2f KHz\n", sim_time, sim_speed);
    }
    double fmr = ((double) hcycles / end_cycle);
    fprintf(stderr, "FPGA-Cycles-to-Model-Cycles Ratio (FMR): %.2f\n", fmr);
    expect(!exitcode, NULL);

    for (auto e: fpga_models) {
        e->finish();
    }
#ifdef PRINTWIDGET_0_PRESENT
    print_endpoint->finish();
#endif
}
<|MERGE_RESOLUTION|>--- conflicted
+++ resolved
@@ -93,11 +93,7 @@
                     MEMMODEL_1_W_num_registers,
                     (const unsigned int*) MEMMODEL_1_W_addrs,
                     (const char* const*) MEMMODEL_1_W_names),
-<<<<<<< HEAD
-                argc, argv, "memory_stats.csv", 1L << MEMMODEL_1_target_addr_bits, host_mem_offset));
-=======
-                argc, argv, "memory_stats1.csv", 1L << TARGET_MEM_ADDR_BITS, host_mem_offset));
->>>>>>> d1fccb2f
+                argc, argv, "memory_stats1.csv", 1L << MEMMODEL_1_target_addr_bits, host_mem_offset));
      host_mem_offsets.push_back(host_mem_offset);
      host_mem_offset += 1ULL << MEMMODEL_1_target_addr_bits;
 #endif
@@ -112,11 +108,7 @@
                     MEMMODEL_2_W_num_registers,
                     (const unsigned int*) MEMMODEL_2_W_addrs,
                     (const char* const*) MEMMODEL_2_W_names),
-<<<<<<< HEAD
-                argc, argv, "memory_stats.csv", 1L << MEMMODEL_2_target_addr_bits, host_mem_offset));
-=======
-                argc, argv, "memory_stats2.csv", 1L << TARGET_MEM_ADDR_BITS, host_mem_offset));
->>>>>>> d1fccb2f
+                argc, argv, "memory_stats2.csv", 1L << MEMMODEL_2_target_addr_bits, host_mem_offset));
      host_mem_offsets.push_back(host_mem_offset);
      host_mem_offset += 1ULL << MEMMODEL_2_target_addr_bits;
 #endif
@@ -131,11 +123,7 @@
                     MEMMODEL_3_W_num_registers,
                     (const unsigned int*) MEMMODEL_3_W_addrs,
                     (const char* const*) MEMMODEL_3_W_names),
-<<<<<<< HEAD
-                argc, argv, "memory_stats.csv", 1L << MEMMODEL_3_target_addr_bits, host_mem_offset));
-=======
-                argc, argv, "memory_stats3.csv", 1L << TARGET_MEM_ADDR_BITS, host_mem_offset));
->>>>>>> d1fccb2f
+                argc, argv, "memory_stats3.csv", 1L << MEMMODEL_3_target_addr_bits, host_mem_offset));
      host_mem_offsets.push_back(host_mem_offset);
      host_mem_offset += 1ULL << MEMMODEL_3_target_addr_bits;
 #endif
@@ -150,11 +138,7 @@
                     MEMMODEL_4_W_num_registers,
                     (const unsigned int*) MEMMODEL_4_W_addrs,
                     (const char* const*) MEMMODEL_4_W_names),
-<<<<<<< HEAD
-                argc, argv, "memory_stats.csv", 1L << MEMMODEL_4_target_addr_bits, host_mem_offset));
-=======
-                argc, argv, "memory_stats4.csv", 1L << TARGET_MEM_ADDR_BITS, host_mem_offset));
->>>>>>> d1fccb2f
+                argc, argv, "memory_stats4.csv", 1L << MEMMODEL_4_target_addr_bits, host_mem_offset));
      host_mem_offsets.push_back(host_mem_offset);
      host_mem_offset += 1ULL << MEMMODEL_4_target_addr_bits;
 #endif
@@ -169,11 +153,7 @@
                     MEMMODEL_5_W_num_registers,
                     (const unsigned int*) MEMMODEL_5_W_addrs,
                     (const char* const*) MEMMODEL_5_W_names),
-<<<<<<< HEAD
-                argc, argv, "memory_stats.csv", 1L << MEMMODEL_5_target_addr_bits, host_mem_offset));
-=======
-                argc, argv, "memory_stats5.csv", 1L << TARGET_MEM_ADDR_BITS, host_mem_offset));
->>>>>>> d1fccb2f
+                argc, argv, "memory_stats5.csv", 1L << MEMMODEL_5_target_addr_bits, host_mem_offset));
      host_mem_offsets.push_back(host_mem_offset);
      host_mem_offset += 1ULL << MEMMODEL_5_target_addr_bits;
 #endif
@@ -188,11 +168,7 @@
                     MEMMODEL_6_W_num_registers,
                     (const unsigned int*) MEMMODEL_6_W_addrs,
                     (const char* const*) MEMMODEL_6_W_names),
-<<<<<<< HEAD
-                argc, argv, "memory_stats.csv", 1L << MEMMODEL_6_target_addr_bits, host_mem_offset));
-=======
-                argc, argv, "memory_stats6.csv", 1L << TARGET_MEM_ADDR_BITS, host_mem_offset));
->>>>>>> d1fccb2f
+                argc, argv, "memory_stats6.csv", 1L << MEMMODEL_6_target_addr_bits, host_mem_offset));
      host_mem_offsets.push_back(host_mem_offset);
      host_mem_offset += 1ULL << MEMMODEL_6_target_addr_bits;
 #endif
@@ -207,11 +183,7 @@
                     MEMMODEL_7_W_num_registers,
                     (const unsigned int*) MEMMODEL_7_W_addrs,
                     (const char* const*) MEMMODEL_7_W_names),
-<<<<<<< HEAD
-                argc, argv, "memory_stats.csv", 1L << MEMMODEL_7_target_addr_bits, host_mem_offset));
-=======
-                argc, argv, "memory_stats7.csv", 1L << TARGET_MEM_ADDR_BITS, host_mem_offset));
->>>>>>> d1fccb2f
+                argc, argv, "memory_stats7.csv", 1L << MEMMODEL_7_target_addr_bits, host_mem_offset));
      host_mem_offsets.push_back(host_mem_offset);
      host_mem_offset += 1ULL << MEMMODEL_7_target_addr_bits;
 #endif

--- conflicted
+++ resolved
@@ -171,11 +171,6 @@
 
 xsim: $(xsim)
 
-<<<<<<< HEAD
-run-xsim: $(xsim)
-	cd $(dir $<) && ./$(notdir $<)  +permissive $(FPGA_LEVEL_SIM_ARGS) \
-	+sample=$(notdir $(SIM_BINARY)).sample  +permissive-off $(abspath $(SIM_BINARY))
-
 #########################
 # MIDAS Unit Tests      #
 #########################
@@ -185,6 +180,7 @@
 unittest_generated_dir := $(base_dir)/generated-src/unittests/$(UNITTEST_CONFIG)
 unittest_args = \
 		BASE_DIR=$(base_dir) \
+		EMUL=$(EMUL) \
 		ROCKETCHIP_DIR=$(rocketchip_dir) \
 		GEN_DIR=$(unittest_generated_dir) \
 		SBT="$(SBT) $(SBT_FLAGS)" \
@@ -197,8 +193,6 @@
 	$(MAKE) -f $(simif_dir)/unittest/Makefrag $@ $(unittest_args)
 
 
-=======
->>>>>>> 3aa33f82
 cleanfpga:
 	rm -rf $(fpga_work_dir)
 

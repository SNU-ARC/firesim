# FireSim MAKEFRAG interface - Compulsory variables follow
# The directory into which generated verilog and headers will be dumped
# RTL simulations will also be built here
GENERATED_DIR ?=
# Results from RTL simulations live here
OUTPUT_DIR ?=
# Root name for generated binaries
DESIGN ?=

# SOURCE FILES
# Driver source files
DRIVER_CC ?=
DRIVER_H ?=
# Simulation memory map emitted by the MIDAS compiler
HEADER ?=
# The midas-generated simulator RTL which will be baked into the FPGA shell project
VERILOG ?=

# The host platform type
PLATFORM ?= f1

# Target-specific CXX and LD flags
TARGET_CXX_FLAGS ?=
TARGET_LD_FLAGS ?=

simif_dir = $(firesim_base_dir)/midas/src/main/cc
midas_h  = $(shell find $(simif_dir) -name "*.h")
midas_cc = $(shell find $(simif_dir) -name "*.cc")

common_cxx_flags := $(TARGET_CXX_FLAGS) -Wno-unused-variable
common_ld_flags := $(TARGET_LD_FLAGS) -lrt

####################################
# Runtime-Configuraiton Generation #
####################################
CONF_NAME ?= runtime.conf

####################################
# Verilator MIDAS-Level Simulators #
####################################

VERILATOR_CXXOPTS ?= -O0

verilator = $(GENERATED_DIR)/V$(DESIGN)
verilator_debug = $(GENERATED_DIR)/V$(DESIGN)-debug

$(verilator) $(verilator_debug): export CXXFLAGS := $(CXXFLAGS) $(common_cxx_flags) $(VERILATOR_CXXOPTS) -D RTLSIM
$(verilator) $(verilator_debug): export LDFLAGS := $(LDFLAGS) $(common_ld_flags)

$(verilator): $(HEADER) $(DRIVER_CC) $(DRIVER_H) $(midas_cc) $(midas_h)
	$(MAKE) -C $(simif_dir) verilator PLATFORM=$(PLATFORM) DESIGN=$(DESIGN) \
	GEN_DIR=$(GENERATED_DIR) DRIVER="$(DRIVER_CC)"

$(verilator_debug): $(HEADER) $(DRIVER_CC) $(DRIVER_H) $(midas_cc) $(midas_h)
	$(MAKE) -C $(simif_dir) verilator-debug PLATFORM=$(PLATFORM) DESIGN=$(DESIGN) \
	GEN_DIR=$(GENERATED_DIR) DRIVER="$(DRIVER_CC)"

verilator: $(verilator)
verilator-debug: $(verilator_debug)

##############################
# VCS MIDAS-Level Simulators #
##############################

VCS_CXXOPTS ?= -O2

vcs = $(GENERATED_DIR)/$(DESIGN)
vcs_debug = $(GENERATED_DIR)/$(DESIGN)-debug

$(vcs) $(vcs_debug): export CXXFLAGS := $(CXXFLAGS) $(common_cxx_flags) $(VCS_CXXOPTS) -I$(VCS_HOME)/include -D RTLSIM
$(vcs) $(vcs_debug): export LDFLAGS := $(LDFLAGS) $(common_ld_flags)

$(vcs): $(HEADER) $(DRIVER_CC) $(DRIVER_H) $(midas_cc) $(midas_h)
	$(MAKE) -C $(simif_dir) vcs PLATFORM=$(PLATFORM) DESIGN=$(DESIGN) \
	GEN_DIR=$(GENERATED_DIR) DRIVER="$(DRIVER_CC)"

$(vcs_debug): $(HEADER) $(DRIVER_CC) $(DRIVER_H) $(midas_cc) $(midas_h)
	$(MAKE) -C $(simif_dir) vcs-debug PLATFORM=$(PLATFORM) DESIGN=$(DESIGN) \
	GEN_DIR=$(GENERATED_DIR) DRIVER="$(DRIVER_CC)"

vcs: $(vcs)
vcs-debug: $(vcs_debug)

############################
# Master Simulation Driver #
############################
DRIVER_CXXOPTS ?= -O2

$(OUTPUT_DIR)/$(DESIGN).chain: $(VERILOG)
	mkdir -p $(OUTPUT_DIR)
	$(if $(wildcard $(GENERATED_DIR)/$(DESIGN).chain),cp $(GENERATED_DIR)/$(DESIGN).chain $@,)

$(PLATFORM) = $(OUTPUT_DIR)/$(DESIGN)-$(PLATFORM)
$(PLATFORM): $($(PLATFORM)) $(OUTPUT_DIR)/$(DESIGN).chain

fpga_dir = $(firesim_base_dir)/../platforms/$(PLATFORM)/aws-fpga

$(f1): export CXXFLAGS := $(CXXFLAGS) $(common_cxx_flags) $(DRIVER_CXXOPTS) -I$(fpga_dir)/sdk/userspace/include
# Statically link libfesvr to make it easier to distribute drivers to f1 instances
$(f1): export LDFLAGS := $(LDFLAGS) $(common_ld_flags) -lfpga_mgmt

# Compile Driver
$(f1): $(HEADER) $(DRIVER_CC) $(DRIVER_H) $(midas_cc) $(midas_h) $(runtime_conf)
	mkdir -p $(OUTPUT_DIR)/build
	cp $(HEADER) $(OUTPUT_DIR)/build/
	cp -f $(GENERATED_DIR)/$(CONF_NAME) $(OUTPUT_DIR)/runtime.conf
	$(MAKE) -C $(simif_dir) f1 PLATFORM=f1 DESIGN=$(DESIGN) \
	GEN_DIR=$(OUTPUT_DIR)/build OUT_DIR=$(OUTPUT_DIR) DRIVER="$(DRIVER_CC)"

#############################
# FPGA Build Initialization #
#############################
board_dir 	   := $(fpga_dir)/hdk/cl/developer_designs
fpga_work_dir  := $(board_dir)/cl_$(name_tuple)
build_dir      := $(fpga_work_dir)/build
verif_dir      := $(fpga_work_dir)/verif
fpga_v         := $(fpga_work_dir)/design/cl_firesim_generated.sv
ila_work_dir   := $(fpga_work_dir)/design/ila_files/
fpga_vh        := $(fpga_work_dir)/design/cl_firesim_generated_defines.vh
<<<<<<< HEAD
fpga_tcl_env   := $(fpga_work_dir)/design/cl_firesim_generated_env.tcl
=======
>>>>>>> 8f481796
repo_state     := $(fpga_work_dir)/design/repo_state

$(fpga_work_dir)/stamp: $(shell find $(board_dir)/cl_firesim -name '*')
	mkdir -p $(@D)
	cp -rf $(board_dir)/cl_firesim -T $(fpga_work_dir)
	touch $@

$(fpga_v): $(VERILOG) $(fpga_work_dir)/stamp
	$(firesim_base_dir)/../scripts/repo_state_summary.sh > $(repo_state)
	cp -f $< $@
	sed -i "s/\$$random/64'b0/g" $@
	sed -i 's/fatal/fatal(0, "")/g' $@

$(fpga_vh): $(VERILOG) $(fpga_work_dir)/stamp
	cp -f $(GENERATED_DIR)/$(@F) $@

$(fpga_tcl_env): $(VERILOG) $(fpga_work_dir)/stamp
	cp -f $(GENERATED_DIR)/$(@F) $@

.PHONY: $(ila_work_dir)
$(ila_work_dir): $(verilog) $(fpga_work_dir)/stamp
	cp -f $(GENERATED_DIR)/firesim_ila_insert_* $(fpga_work_dir)/design/ila_files/
	sed -i "s/\$$random/64'b0/g" $(fpga_work_dir)/design/ila_files/*
	sed -i 's/fatal/fatal(0, "")/g' $(fpga_work_dir)/design/ila_files/*

# Goes as far as setting up the build directory without running the cad job
# Used by the manager before passing a build to a remote machine
replace-rtl: $(fpga_v) $(ila_work_dir) $(fpga_vh) $(fpga_tcl_env)

.PHONY: replace-rtl

$(firesim_base_dir)/scripts/checkpoints/$(target_sim_tuple): $(fpga_work_dir)/stamp
	mkdir -p $(@D)
	ln -sf $(build_dir)/checkpoints/to_aws $@

# Runs a local fpga-bitstream build. Strongly consider using the manager instead.
fpga: export CL_DIR := $(fpga_work_dir)
fpga: $(fpga_v) $(base_dir)/scripts/checkpoints/$(target_sim_tuple)
	cd $(build_dir)/scripts && ./aws_build_dcp_from_cl.sh -notify


#############################
# FPGA-level RTL Simulation #
#############################

# Run XSIM DUT
xsim-dut: replace-rtl $(fpga_work_dir)/stamp
	cd $(verif_dir)/scripts && $(MAKE) C_TEST=test_firesim

# Compile XSIM Driver #
xsim = $(GENERATED_DIR)/$(DESIGN)-$(PLATFORM)

$(xsim): export CXXFLAGS := $(CXXFLAGS) $(common_cxx_flags) -D SIMULATION_XSIM -D NO_MAIN
$(xsim): export LDFLAGS := $(LDFLAGS) $(common_ld_flags)
$(xsim): $(HEADER) $(DRIVER_CC) $(DRIVER_H) $(midas_cc) $(midas_h)
	$(MAKE) -C $(simif_dir) f1 PLATFORM=f1 DESIGN=$(DESIGN) \
	GEN_DIR=$(GENERATED_DIR) OUT_DIR=$(GENERATED_DIR) DRIVER="$(DRIVER_CC)"

xsim: $(xsim)

#########################
# MIDAS Unit Tests      #
#########################
UNITTEST_CONFIG ?= AllUnitTests

rocketchip_dir := $(base_dir)/target-rtl/firechip/rocket-chip
unittest_generated_dir := $(base_dir)/generated-src/unittests/$(UNITTEST_CONFIG)
unittest_args = \
		BASE_DIR=$(base_dir) \
		EMUL=$(EMUL) \
		ROCKETCHIP_DIR=$(rocketchip_dir) \
		GEN_DIR=$(unittest_generated_dir) \
		SBT="$(SBT) $(SBT_FLAGS)" \
		CONFIG=$(UNITTEST_CONFIG)

run-midas-unittests: $(chisel_srcs)
	$(MAKE) -f $(simif_dir)/unittest/Makefrag $@ $(unittest_args)

run-midas-unittests-debug: $(chisel_srcs)
	$(MAKE) -f $(simif_dir)/unittest/Makefrag $@ $(unittest_args)


cleanfpga:
	rm -rf $(fpga_work_dir)

mostlyclean:
	rm -rf $(verilator) $(verilator_debug) $(vcs) $(vcs_debug) $($(PLATFORM)) $(OUTPUT_DIR)

clean:
	rm -rf $(GENERATED_DIR) $(OUTPUT_DIR)

veryclean:
	rm -rf generated-src output

tags: $(HEADER) $(DRIVER_CC) $(DRIVER_H) $(midas_cc) $(midas_h)
	ctags -R --exclude=@.ctagsignore .

.PHONY: sbt test
.PHONY: default verilog compile
.PHONY: verilator verilator-debug
.PHONY: vcs vcs-debug
.PHONY: run
.PHONY: xsim-dut xsim run-xsim
.PHONY: $(PLATFORM)-driver fpga
.PHONY: mostlyclean clean

.PRECIOUS: $(OUTPUT_DIR)/%.vpd $(OUTPUT_DIR)/%.out $(OUTPUT_DIR)/%.run<|MERGE_RESOLUTION|>--- conflicted
+++ resolved
@@ -117,10 +117,7 @@
 fpga_v         := $(fpga_work_dir)/design/cl_firesim_generated.sv
 ila_work_dir   := $(fpga_work_dir)/design/ila_files/
 fpga_vh        := $(fpga_work_dir)/design/cl_firesim_generated_defines.vh
-<<<<<<< HEAD
 fpga_tcl_env   := $(fpga_work_dir)/design/cl_firesim_generated_env.tcl
-=======
->>>>>>> 8f481796
 repo_state     := $(fpga_work_dir)/design/repo_state
 
 $(fpga_work_dir)/stamp: $(shell find $(board_dir)/cl_firesim -name '*')

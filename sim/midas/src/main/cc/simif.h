// See LICENSE for license details.

#ifndef __SIMIF_H
#define __SIMIF_H

#include <cassert>
#include <cstring>
#include <sstream>
#include <map>
#include <queue>
#include <random>
#include <gmp.h>
#include <sys/time.h>
#define TIME_DIV_CONST 1000000.0;
typedef uint64_t midas_time_t;

midas_time_t timestamp();

double diff_secs(midas_time_t end, midas_time_t start);

typedef std::map< std::string, size_t > idmap_t;
typedef std::map< std::string, size_t >::const_iterator idmap_it_t;

class simif_t
{
  public:
    simif_t();
    virtual ~simif_t() { }
  private:
    // simulation information
    bool log;
    bool pass;
    uint64_t t;
    uint64_t fail_t;
    uint64_t time_horizon = 0;
    // random numbers
    uint64_t seed;
    std::mt19937_64 gen;
    SIMULATIONMASTER_struct * master_mmio_addrs;
    LOADMEMWIDGET_struct * loadmem_mmio_addrs;
    PEEKPOKEBRIDGEMODULE_struct * defaultiowidget_mmio_addrs;
<<<<<<< HEAD
    midas_time_t sim_start_time;
=======
    CLOCKBRIDGEMODULE_struct * clock_bridge_mmio_addrs;
    midas_time_t start_time, end_time;
    uint64_t start_hcycle = -1;
    uint64_t end_hcycle = 0;
    uint64_t end_tcycle = 0;
>>>>>>> 8d7b1efb

    std::string blocking_fail = "The test environment has starved the simulator, preventing forward progress.";

    inline void take_steps(size_t n, bool blocking) {
      write(this->master_mmio_addrs->STEP, n);
      if (blocking) while(!done());
    }
    virtual void load_mem(std::string filename);

    bool wait_on(size_t flag_addr, double timeout) {
      midas_time_t start = timestamp();
      while (!read(flag_addr))
        if (diff_secs(timestamp(), start) > timeout)
          return false;
      return true;
    }

    bool wait_on_ready(double timeout) {
      return wait_on(this->defaultiowidget_mmio_addrs->READY, timeout);
    }

    bool wait_on_stable_peeks(double timeout) {
      return wait_on(this->defaultiowidget_mmio_addrs->PRECISE_PEEKABLE, timeout);
    }

  public:
    // Simulation APIs
    virtual void init(int argc, char** argv, bool log = false);
    virtual int finish();
    // Hub model time control. Note: decoupling between satellite models and/or
    // bridges and the hub may allow those models to independently advance
    // further in simulated time..
    // Adds <step> picoseconds to the current time horizon
    void advance_n_ps(uint64_t step_size);
    // Directs the simulation to advance to time <time_horizon> in picoseconds
    void advance_to_time_ps(uint64_t new_horizon);
    // Let's the hub model advance arbitrarily far into the future.
    void free_run();

    inline bool done() { return read(this->master_mmio_addrs->DONE); }

    // Widget communication
    virtual void write(size_t addr, data_t data) = 0;
    virtual data_t read(size_t addr) = 0;
    virtual ssize_t pull(size_t addr, char *data, size_t size) = 0;
    virtual ssize_t push(size_t addr, char *data, size_t size) = 0;

    // Peek Poke Driver Commands
    virtual void step(uint32_t n, bool blocking = true);
    inline void poke(size_t id, data_t value, bool blocking = true) {
      if (blocking && !wait_on_ready(10.0)) {
        if (log) {
          std::string fmt = "* FAIL : POKE on %s.%s has timed out. %s : FAIL\n";
          fprintf(stderr, fmt.c_str(), TARGET_NAME, (const char*) INPUT_NAMES[id], blocking_fail.c_str());
        }
        throw;
      }
      if (log)
        fprintf(stderr, "* POKE %s.%s <- 0x%x *\n", TARGET_NAME, INPUT_NAMES[id], value);
      write(INPUT_ADDRS[id], value);
    }

    inline data_t peek(size_t id, bool blocking = true) {
      if (blocking && !wait_on_ready(10.0)) {
        if (log) {
          std::string fmt = "* FAIL : PEEK on %s.%s has timed out. %s : FAIL\n";
          fprintf(stderr, fmt.c_str(), TARGET_NAME, (const char*) INPUT_NAMES[id], blocking_fail.c_str());
        }
        throw;
      }
      if (log && blocking && !wait_on_stable_peeks(0.1))
        fprintf(stderr, "* WARNING : The following peek is on an unstable value!\n");
      data_t value = read(((unsigned int*) OUTPUT_ADDRS)[id]);
      if (log)
        fprintf(stderr, "* PEEK %s.%s -> 0x%x *\n", TARGET_NAME, (const char*) OUTPUT_NAMES[id], value);
      return value;
    }

    inline data_t sample_value(size_t id) {
      return peek(id, false);
    }

    inline bool expect(size_t id, data_t expected) {
      data_t value = peek(id);
      bool pass = value == expected;
      if (log) {
        fprintf(stderr, "* EXPECT %s.%s -> 0x%x ?= 0x%x : %s\n",
                TARGET_NAME, (const char*)OUTPUT_NAMES[id], value, expected, pass ? "PASS" : "FAIL");
      }
      return expect(pass, NULL);
    }

    inline bool expect(bool pass, const char *s) {
      if (log && s) fprintf(stderr, "* %s : %s *\n", s, pass ? "PASS" : "FAIL");
      if (this->pass && !pass) fail_t = t;
      this->pass &= pass;
      return pass;
    }

    void poke(size_t id, mpz_t& value);
    void peek(size_t id, mpz_t& value);
    bool expect(size_t id, mpz_t& expected);

    // LOADMEM functions
    void read_mem(size_t addr, mpz_t& value);
    void write_mem(size_t addr, mpz_t& value);
    void write_mem_chunk(size_t addr, mpz_t& value, size_t bytes);
    void zero_out_dram();

    uint64_t get_seed() { return seed; };

    // A default reset scheme that holds reset high for pulse_length cycles
    void target_reset(int pulse_length = 5);

    // Returns an upper bound for the cycle reached by the target
    // If using blocking steps, this will be ~equivalent to actual_tcycle()
    uint64_t cycles(){ return t; };
    // Returns the current target cycle of the fastest clock in the simulated system, based
    // on the number of clock tokens enqueued (will report a larger number)
    uint64_t actual_tcycle();
    // Returns the current host cycle as measured by a hardware counter
    uint64_t hcycle();
    uint64_t rand_next(uint64_t limit) { return gen() % limit; }

    void record_start_times();
    void record_end_times();
    uint64_t get_end_tcycle() { return end_tcycle; }
    void print_simulation_performance_summary();
};

#endif // __SIMIF_H<|MERGE_RESOLUTION|>--- conflicted
+++ resolved
@@ -39,15 +39,10 @@
     SIMULATIONMASTER_struct * master_mmio_addrs;
     LOADMEMWIDGET_struct * loadmem_mmio_addrs;
     PEEKPOKEBRIDGEMODULE_struct * defaultiowidget_mmio_addrs;
-<<<<<<< HEAD
-    midas_time_t sim_start_time;
-=======
-    CLOCKBRIDGEMODULE_struct * clock_bridge_mmio_addrs;
     midas_time_t start_time, end_time;
     uint64_t start_hcycle = -1;
     uint64_t end_hcycle = 0;
     uint64_t end_tcycle = 0;
->>>>>>> 8d7b1efb
 
     std::string blocking_fail = "The test environment has starved the simulator, preventing forward progress.";
 

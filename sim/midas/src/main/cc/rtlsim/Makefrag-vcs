# VCS RTL Simulation Makefrag
#
# This makefrag stores common recipes for building RTL simulators with VCS
#
# Compulsory variables:
#  All those described Makefrag-verilator
#  vcs_wrapper_v: An additional verilog wrapper around the DUT not used in verilator
#  CLOCK_PERIOD: Self explanatory
#  TB := The top level module on which the stop and printf conditions are defined

<<<<<<< HEAD
# AJG: set to your path of dromajo
DROMAJO_DIR = /scratch/abejgonza/boom-work/dromajo/src

=======

# The -D_GNU_SOURCE is used only in VCS to placate the compiler under
# compilation of VCS-provided C sources. We include <stdint.h> in the generated
# header which then proceeds the #define _GNU_SOURCE present in the
# aforementioned sources. This should removed once we remove the global
# -include of the generated header.
>>>>>>> 3c18b391
VCS ?= vcs -full64
override VCS_FLAGS := -quiet -timescale=1ns/1ps +v2k +rad +vcs+initreg+random +vcs+lic+wait \
	-notice -line +lint=all,noVCDE,noONGS,noUI -quiet -debug_pp +no_notifier -cpp $(CXX) \
	-Mdir=$(GEN_DIR)/$(DESIGN)-debug.csrc \
	+vc+list \
	-CFLAGS "$(CXXFLAGS) $(CFLAGS) -D_GNU_SOURCE -DVCS -I$(VCS_HOME)/include" \
	-LDFLAGS "$(LDFLAGS)" \
	-sverilog \
	-assert svaext \
	+define+CLOCK_PERIOD=$(CLOCK_PERIOD) \
	+define+RANDOMIZE_GARBAGE_ASSIGN \
	+define+RANDOMIZE_INVALID_ASSIGN \
	+define+RANDOM=0 \
	+define+STOP_COND=!$(TB).reset \
	+define+PRINTF_COND=!$(TB).reset \
	-CC "-I$(DROMAJO_DIR)" \
	$(DROMAJO_DIR)/libdromajo_cosim.a \
	$(VCS_FLAGS)

vcs_v := $(emul_v) $(vcs_wrapper_v)

$(OUT_DIR)/$(DESIGN): $(vcs_v) $(emul_cc) $(emul_h)
	mkdir -p $(OUT_DIR)
	rm -rf $(GEN_DIR)/$(DESIGN).csrc
	rm -rf $(OUT_DIR)/$(DESIGN).daidir
	$(VCS) $(VCS_FLAGS) \
	-o $@ $(vcs_v) $(emul_cc)

$(OUT_DIR)/$(DESIGN)-debug: $(vcs_v) $(emul_cc) $(emul_h)
	mkdir -p $(OUT_DIR)
	rm -rf $(GEN_DIR)/$(DESIGN)-debug.csrc
	rm -rf $(OUT_DIR)/$(DESIGN)-debug.daidir
	$(VCS) $(VCS_FLAGS) +define+DEBUG \
	-o $@ $(vcs_v) $(emul_cc)<|MERGE_RESOLUTION|>--- conflicted
+++ resolved
@@ -8,18 +8,13 @@
 #  CLOCK_PERIOD: Self explanatory
 #  TB := The top level module on which the stop and printf conditions are defined
 
-<<<<<<< HEAD
-# AJG: set to your path of dromajo
-DROMAJO_DIR = /scratch/abejgonza/boom-work/dromajo/src
-
-=======
+DROMAJO_DIR = $(TOP_DIR)/tools/dromajo/dromajo-src/src
 
 # The -D_GNU_SOURCE is used only in VCS to placate the compiler under
 # compilation of VCS-provided C sources. We include <stdint.h> in the generated
 # header which then proceeds the #define _GNU_SOURCE present in the
 # aforementioned sources. This should removed once we remove the global
 # -include of the generated header.
->>>>>>> 3c18b391
 VCS ?= vcs -full64
 override VCS_FLAGS := -quiet -timescale=1ns/1ps +v2k +rad +vcs+initreg+random +vcs+lic+wait \
 	-notice -line +lint=all,noVCDE,noONGS,noUI -quiet -debug_pp +no_notifier -cpp $(CXX) \

--- conflicted
+++ resolved
@@ -29,12 +29,8 @@
   case KeepSamplesInMem => true
   case CtrlNastiKey     => NastiParameters(32, 32, 12)
   case MemNastiKey      => NastiParameters(64, 32, 6)
-<<<<<<< HEAD
+  case DMANastiKey      => NastiParameters(512, 64, 6)
   case EndpointKey      => EndpointMap(Seq(new SimNastiMemIO))
-=======
-  case DMANastiKey      => NastiParameters(512, 64, 6)
-  case EndpointKey      => EndpointMap(Seq(new SimNastiMemIO, new SimAXI4MemIO))
->>>>>>> 062300e8
   case MemModelKey      => Some((p: Parameters) => new SimpleLatencyPipe()(p))
   case FpgaMMIOSize     => BigInt(1) << 12 // 4 KB
   case MidasLLCKey      => None

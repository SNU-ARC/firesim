#include <errno.h>

class ShmemPort : public BasePort {
    public:
        ShmemPort(int portNo, char * shmemportname, bool uplink);
        void tick();
        void tick_pre();
        void send();
        void recv();
    private:
        uint8_t * recvbufs[2];
        uint8_t * sendbufs[2];
        int currentround = 0;
};

ShmemPort::ShmemPort(int portNo, char * shmemportname, bool uplink)
        : BasePort(portNo, !uplink) {
#define SHMEM_EXTRABYTES 1
#define SHMEM_NAME_SIZE 120

    // create shared memory regions
<<<<<<< HEAD
    char name[120];
=======
    char name[SHMEM_NAME_SIZE];
>>>>>>> 634ec0cb
    int shmemfd;

    char * recvdirection;
    char * senddirection;

    int ftresult;

    int shm_flags;
    if (uplink) {
        // uplink should not truncate on SHM_OPEN
        shm_flags = O_RDWR /*| O_CREAT*/;
    } else {
        shm_flags = O_RDWR | O_CREAT | O_TRUNC;
    }

    if (uplink) {
        fprintf(stdout, "Uplink Port\n");
        recvdirection = "stn";
        senddirection = "nts";
    } else {
        fprintf(stdout, "Downlink Port\n");
        recvdirection = "nts";
        senddirection = "stn";
    }

    for (int j = 0; j < 2; j++) {
        int namelen;
        if (shmemportname) {
            fprintf(stdout, "Using non-slot-id associated shmemportname:\n");
            namelen = snprintf(name, SHMEM_NAME_SIZE, "/port_%s%s_%d", recvdirection, shmemportname, j);
            if (namelen >= SHMEM_NAME_SIZE) {
                fprintf(stderr, "shmem port name /port_%s%s_%d too large\n",
                        recvdirection, shmemportname, j);
            }
        } else {
            fprintf(stdout, "Using slot-id associated shmemportname:\n");
            snprintf(name, SHMEM_NAME_SIZE, "/port_%s%d_%d", recvdirection, _portNo, j);
        }
        fprintf(stdout, "opening/creating shmem region\n%s\n", name);
        shmemfd = shm_open(name, shm_flags, S_IRWXU);

        while (shmemfd == -1) {
            perror("shm_open failed");
            if (uplink) {
                fprintf(stdout, "retrying in 1s...\n");
                sleep(1);
                shmemfd = shm_open(name, shm_flags, S_IRWXU);
            } else {
                abort();
            }
        }

        if (!uplink) {
            ftresult = ftruncate(shmemfd, BUFSIZE_BYTES+SHMEM_EXTRABYTES);
            if (ftresult == -1) {
                perror("ftruncate failed");
                abort();
            }
        }

        recvbufs[j] = (uint8_t*)mmap(NULL, BUFSIZE_BYTES+SHMEM_EXTRABYTES, PROT_READ | PROT_WRITE, MAP_SHARED, shmemfd,0);

        if (recvbufs[j] == MAP_FAILED) {
            perror("mmap failed");
            abort();
        }

        if (!uplink) {
            memset(recvbufs[j], 0, BUFSIZE_BYTES+SHMEM_EXTRABYTES);
        }

        if (shmemportname) {
            fprintf(stdout, "Using non-slot-id associated shmemportname:\n");
            sprintf(name, "/port_%s%s_%d", senddirection, shmemportname, j);
        } else {
            fprintf(stdout, "Using slot-id associated shmemportname:\n");
            sprintf(name, "/port_%s%d_%d", senddirection, _portNo, j);
        }
        fprintf(stdout, "opening/creating shmem region\n%s\n", name);
        shmemfd = shm_open(name, shm_flags, S_IRWXU);

        while (shmemfd == -1) {
            perror("shm_open failed");
            if (uplink) {
                fprintf(stdout, "retrying in 1s...\n");
                sleep(1);
                shmemfd = shm_open(name, shm_flags, S_IRWXU);
            } else {
                abort();
            }
        }

        if (!uplink) {
            ftresult = ftruncate(shmemfd, BUFSIZE_BYTES+SHMEM_EXTRABYTES);
            if (ftresult == -1) {
                perror("ftruncate failed");
                abort();
            }
        }

        sendbufs[j] = (uint8_t*)mmap(NULL, BUFSIZE_BYTES+SHMEM_EXTRABYTES, PROT_READ | PROT_WRITE, MAP_SHARED, shmemfd,0);

        if (sendbufs[j] == MAP_FAILED) {
            perror("mmap failed");
            abort();
        }

        if (!uplink) {
            memset(sendbufs[j], 0, BUFSIZE_BYTES+SHMEM_EXTRABYTES);
        }
    }

    // setup "current" bufs. tick will swap for shmem passing
    current_input_buf = recvbufs[0];
    current_output_buf = sendbufs[0];
}

void ShmemPort::send() {
    if (((uint64_t*)current_output_buf)[0] == 0xDEADBEEFDEADBEEFL) {
        // if compress flag is set, clear it, this port type doesn't care
        // (and in fact, we're writing too much, so stuff later will get confused)
        ((uint64_t*)current_output_buf)[0] = 0L;
    }
    // mark flag to initiate "send"
    current_output_buf[BUFSIZE_BYTES] = 1;
}

void ShmemPort::recv() {
    volatile uint8_t * polladdr = current_input_buf + BUFSIZE_BYTES;
    while (*polladdr == 0) { ; } // poll
}

void ShmemPort::tick_pre() {
    currentround = (currentround + 1) % 2;
    current_output_buf = sendbufs[currentround];
}

void ShmemPort::tick() {
    // zero out recv buf flag for next iter
    current_input_buf[BUFSIZE_BYTES] = 0;

    // swap buf pointers
    current_input_buf = recvbufs[currentround];
}<|MERGE_RESOLUTION|>--- conflicted
+++ resolved
@@ -19,11 +19,7 @@
 #define SHMEM_NAME_SIZE 120
 
     // create shared memory regions
-<<<<<<< HEAD
-    char name[120];
-=======
     char name[SHMEM_NAME_SIZE];
->>>>>>> 634ec0cb
     int shmemfd;
 
     char * recvdirection;
